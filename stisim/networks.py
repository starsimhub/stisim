--- conflicted
+++ resolved
@@ -1,523 +1,515 @@
-"""
-Define sexual network for STI transmission.
-
-Overview:
-
-- Risk groups: agents are randomly assigned into one of 3 main risk groups:
-
-    - 0 = marry and remain married to a single partner throughout their lifetime
-    - 1 = marry and then divorce or who have concurrent partner(s) during their marriage
-    - 2 = never marry
-    
-- In addition, a proportion of each of the groups above engages in sex work.
-"""
-
-import starsim as ss
-import sciris as sc
-import numpy as np
-import pandas as pd
-import scipy.optimize as spo
-import scipy.spatial as spsp
-
-ss_float_ = ss.dtypes.float
-
-# Specify all externally visible functions this file defines; see also more definitions below
-__all__ = ['StructuredSexual', 'FastStructuredSexual']
-
-class NoPartnersFound(Exception):
-    # Raise this exception if the matching algorithm wasn't able to match any partners
-    pass
-
-
-class StructuredSexual(ss.SexualNetwork):
-    """
-    Structured sexual network
-    """
-
-    def __init__(self, pars=None, key_dict=None, condom_data=None, **kwargs):
-
-        key_dict = sc.mergedicts({
-            'sw': bool,
-            'condoms': ss_float_,
-            'age_p1': ss_float_,
-            'age_p2': ss_float_,
-        }, key_dict)
-
-        super().__init__(key_dict=key_dict)
-
-        self.default_pars(
-            # Settings - generally shouldn't be adjusted
-            n_risk_groups=3,
-            f_age_group_bins=dict(  # For separating women into age groups: teens, young women, adult women
-                teens=(0, 20),
-                young=(20, 25),
-                adult=(25, np.inf),
-            ),
-
-            # Debut
-            debut_f=ss.lognorm_ex(20, 3),
-            debut_m=ss.lognorm_ex(21, 3),
-
-            # Risk groups
-            prop_f1=0.15,
-            prop_m1=0.2,
-            prop_f2=0.01,
-            prop_m2=0.02,
-            risk_groups_f = ss.choice(a=3),
-            risk_groups_m = ss.choice(a=3),
-
-            # Age difference preferences
-            age_diff_pars=dict(
-                teens=[(7, 3), (6, 3), (5, 1)],  # (mu,stdev) for levels 0, 1, 2
-                young=[(8, 3), (7, 3), (5, 2)],
-                adult=[(8, 3), (7, 3), (5, 2)],
-            ),
-
-            # Concurrency preferences - TODO, tidy
-            f0_conc=ss.poisson(lam=0.0001),
-            f1_conc=ss.poisson(lam=0.01),
-            f2_conc=ss.poisson(lam=0.1),
-            m0_conc=ss.poisson(lam=0.0001),
-            m1_conc=ss.poisson(lam=0.2),
-            m2_conc=ss.poisson(lam=0.5),
-
-            # Relationship initiation, stability, and duration
-            p_pair_form=ss.bernoulli(p=0.5),  # Probability of a (stable) pair forming between two matched people
-            p_matched_stable = [ss.bernoulli(p=0.9),ss.bernoulli(p=0.5),ss.bernoulli(p=0)],  # Probability of a stable pair forming between matched people (otherwise casual)
-            p_mismatched_casual = [ss.bernoulli(p=0.5),ss.bernoulli(p=0.5),ss.bernoulli(p=0.5)],  # Probability of a casual pair forming between mismatched people (otherwise instantanous)
-
-            stable_dur_pars=dict(
-                teens=[(100, 1),  (8, 2), (1e-4, 1e-4)],  # (mu,stdev) for levels 0, 1, 2
-                young=[(100, 1), (10, 3), (1e-4, 1e-4)],
-                adult=[(100, 1), (12, 3), (1e-4, 1e-4)],
-            ),
-            casual_dur_pars=dict(
-                teens=[(0.1, 0.25)]*3,  # (mu,stdev) for levels 0, 1, 2
-                young=[(0.1, 0.25)]*3,
-                adult=[(0.1, 0.25)]*3,
-            ),
-
-            # Acts
-            acts=ss.lognorm_ex(90, 30),  # Annual acts
-
-            # Sex work parameters
-            fsw_shares=ss.bernoulli(p=0.05),
-            client_shares=ss.bernoulli(p=0.12),
-            sw_seeking_rate=12,  # Annual rate at which clients seek FSWs (12 = 1 new SW partner every month)
-            sw_seeking_dist=ss.bernoulli(p=0.5),  # Placeholder value replaced by dt-adjusted sw_seeking_rate
-            sw_beta=1,  
-            sw_intensity=ss.random(),  # At each time step, FSW may work with varying intensity
-
-            # Distributions derived from parameters above - don't adjust
-            age_diffs=ss.normal(),
-            dur_stable=ss.lognorm_ex(),
-            dur_casual=ss.lognorm_ex(),
-        )
-
-        self.update_pars(pars=pars, **kwargs)
-
-        # Set condom use
-        self.condom_data = None
-        if condom_data is not None:
-            self.condom_data = self.process_condom_data(condom_data)
-
-        # Add states
-        self.participant = ss.BoolArr('participant', default=True)
-        self.risk_group = ss.FloatArr('risk_group')     # Which risk group an agent belongs to
-        self.fsw = ss.BoolArr('fsw')                    # Whether an agent is a female sex worker
-        self.client = ss.BoolArr('client')              # Whether an agent is a client of sex workers
-        self.concurrency = ss.FloatArr('concurrency')   # Preferred number of concurrent partners
-        self.partners = ss.FloatArr('partners', default=0)  # Actual number of concurrent partners
-        self.lifetime_partners = ss.FloatArr('lifetime_partners', default=0)   # Lifetime total number of partners
-        self.sw_intensity = ss.FloatArr('sw_intensity')  # Intensity of sex work
-
-        return
-
-    @staticmethod
-    def process_condom_data(condom_data):
-        if sc.isnumber(condom_data):
-            return condom_data
-        elif isinstance(condom_data, pd.DataFrame):
-            df = condom_data.melt(id_vars=['partnership'])
-            dd = dict()
-            for pcombo in df.partnership.unique():
-                key = tuple(map(int, pcombo[1:-1].split(','))) if pcombo != '(fsw,client)' else '(fsw,client)'
-                thisdf = df.loc[df.partnership == pcombo]
-                dd[key] = dict()
-                dd[key]['year'] = thisdf.variable.values.astype(int)
-                dd[key]['val'] = thisdf.value.values
-        return dd
-
-    def get_age_risk_pars(self, uids, par):
-        loc = np.full(uids.shape, fill_value=np.nan, dtype=ss_float_)
-        scale = np.full(uids.shape, fill_value=np.nan, dtype=ss_float_)
-        for a_label, (age_lower, age_upper) in self.pars.f_age_group_bins.items():
-            for rg in range(self.pars.n_risk_groups):
-                in_risk_group = (self.sim.people.age[uids] >= age_lower) & (self.sim.people.age[uids] < age_upper) & (self.risk_group[uids] == rg)
-                loc[in_risk_group] = par[a_label][rg][0]
-                scale[in_risk_group] = par[a_label][rg][1]
-        if np.isnan(scale).any() or np.isnan(loc).any():
-            errormsg = 'Invalid entries for age difference preferences.'
-            raise ValueError(errormsg)
-        return loc, scale
-
-    def init_pre(self, sim):
-        super().init_pre(sim)
-        if self.condom_data is not None:
-            if isinstance(self.condom_data, dict):
-                for rgtuple, valdict in self.condom_data.items():
-                    self.condom_data[rgtuple]['simvals'] = np.interp(sim.yearvec, valdict['year'], valdict['val'])
-        # self.init_results()
-        return
-
-    def init_results(self):
-        npts = self.sim.npts
-        self.results += [
-            ss.Result(self.name, 'share_active', npts, dtype=float, scale=False),
-            ss.Result(self.name, 'partners_f_mean', npts, dtype=float, scale=False),
-            ss.Result(self.name, 'partners_m_mean', npts, dtype=float, scale=False),
-        ]
-        return
-
-    def init_post(self):
-        super().init_post(add_pairs=False)
-        self.set_network_states()
-        return
-
-    def set_network_states(self, upper_age=None):
-        self.set_risk_groups(upper_age=upper_age)
-        self.set_concurrency(upper_age=upper_age)
-        self.set_sex_work(upper_age=upper_age)
-        self.set_debut(upper_age=upper_age)
-        return
-
-    def _get_uids(self, upper_age=None, by_sex=True):
-        people = self.sim.people
-        if upper_age is None: upper_age = 1000
-        within_age = people.age < upper_age
-        if by_sex:
-            f_uids = (within_age & people.female).uids
-            m_uids = (within_age & people.male).uids
-            return f_uids, m_uids
-        else:
-            uids = within_age.uids
-            return uids
-
-    def set_risk_groups(self, upper_age=None):
-        """ Assign each person to a risk group """
-        f_uids, m_uids = self._get_uids(upper_age=upper_age)
-        risk_groups_f = np.array([1-self.pars.prop_f1-self.pars.prop_f2, self.pars.prop_f1, self.pars.prop_f2])
-        self.pars.risk_groups_f.set(p=risk_groups_f)
-        risk_groups_m = np.array([1-self.pars.prop_m1-self.pars.prop_m2, self.pars.prop_m1, self.pars.prop_m2])
-        self.pars.risk_groups_m.set(p=risk_groups_m)
-        self.risk_group[f_uids] = self.pars.risk_groups_f.rvs(f_uids)
-        self.risk_group[m_uids] = self.pars.risk_groups_m.rvs(m_uids)
-        return
-
-    def set_concurrency(self, upper_age=None):
-        """ Assign each person a preferred number of simultaneous partners """
-        people = self.sim.people
-        if upper_age is None: upper_age = 1000
-        in_age_lim = (people.age < upper_age)
-        for rg in range(self.pars.n_risk_groups):
-            f_conc = self.pars[f'f{rg}_conc']
-            m_conc = self.pars[f'm{rg}_conc']
-            in_risk_group = self.risk_group == rg
-            in_group = in_risk_group & in_age_lim
-            f_uids = (people.female & in_group).uids
-            m_uids = (people.male   & in_group).uids
-            self.concurrency[f_uids] = f_conc.rvs(f_uids) + 1
-            self.concurrency[m_uids] = m_conc.rvs(m_uids) + 1
-        return
-
-    def set_sex_work(self, upper_age=None):
-        f_uids, m_uids = self._get_uids(upper_age=upper_age)
-        self.fsw[f_uids] = self.pars.fsw_shares.rvs(f_uids)
-        self.client[m_uids] = self.pars.client_shares.rvs(m_uids)
-        return
-
-    def set_debut(self, upper_age=None):
-        f_uids, m_uids = self._get_uids(upper_age=upper_age)
-        self.debut[f_uids] = self.pars.debut_f.rvs(f_uids)
-        self.debut[m_uids] = self.pars.debut_m.rvs(m_uids)
-        return
-
-    def match_pairs(self, ppl):
-        """
-        Match pairs by age
-        """
-
-        # Find people eligible for a relationship
-        f_active = self.active(ppl) & ppl.female
-        m_active = self.active(ppl) & ppl.male
-        underpartnered = self.partners < self.concurrency
-        f_eligible = f_active & underpartnered
-        m_eligible = m_active & underpartnered
-        f_looking = self.pars.p_pair_form.filter(f_eligible.uids)  # ss.uids of women looking for partners
-
-        if len(f_looking) == 0 or m_eligible.count() == 0:
-            raise NoPartnersFound()
-
-        # Get mean age differences and desired ages
-        loc, scale = self.get_age_risk_pars(f_looking, self.pars.age_diff_pars)
-        self.pars.age_diffs.set(loc=loc, scale=scale)
-        age_gaps = self.pars.age_diffs.rvs(f_looking)   # Sample the age differences
-        desired_ages = ppl.age[f_looking] + age_gaps    # Desired ages of the male partners
-        m_ages = ppl.age[m_eligible]            # Ages of eligible males
-        dist_mat = spsp.distance_matrix(m_ages[:, np.newaxis], desired_ages[:, np.newaxis])
-        ind_m, ind_f = spo.linear_sum_assignment(dist_mat)
-        p1 = m_eligible.uids[ind_m]
-        p2 = f_looking[ind_f]
-
-        return p1, p2
-
-    def add_pairs(self, ti=None):
-        """ Add pairs """
-        ppl = self.sim.people
-        dt = self.sim.dt
-
-        # Obtain new pairs
-        try:
-            p1, p2 = self.match_pairs(ppl)
-        except NoPartnersFound:
-            return
-
-        # Initialize beta, acts, duration
-        beta = np.ones(len(p2), dtype=ss_float_)
-        condoms = np.zeros(len(p2), dtype=ss_float_)  # FILLED IN LATER
-        dur = np.full(len(p2), dtype=ss_float_, fill_value=dt)  # Default duration is dt, replaced for stable matches
-        acts = (self.pars.acts.rvs(p2) * dt).astype(int)  # Number of acts does not depend on commitment/risk group
-        sw = np.full_like(p1, False, dtype=bool)
-        age_p1 = ppl.age[p1]
-        age_p2 = ppl.age[p2]
-
-        # If both partners are in the same risk group, determine the probability they'll commit
-        for rg in range(self.pars.n_risk_groups):
-            matched_risk = (self.risk_group[p1] == rg) & (self.risk_group[p2] == rg)
-            mismatched_risk = (self.risk_group[p1] == rg) & (self.risk_group[p2] != rg)
-
-            # For matched pairs, there is a probability of forming a stable pair, and failing that, forming a casual pair
-            if matched_risk.any():
-                stable_dist = self.pars.p_matched_stable[rg]  # To do: let p vary by age
-                stable = stable_dist.rvs(p2)
-                stable_bool = stable & matched_risk
-                casual_bool = ~stable & matched_risk
-
-                if stable_bool.any():
-                    uids = p2[stable_bool]
-                    loc, scale = self.get_age_risk_pars(uids, self.pars.stable_dur_pars)
-                    self.pars.dur_stable.set(loc=loc, scale=scale)
-                    dur[stable_bool] = self.pars.dur_stable.rvs(uids) # nb. must use stable_bool on the LHS to support repeated edges. Todo: use different durations for each partnership for the same UID
-
-                if casual_bool.any():
-                    uids = p2[casual_bool]
-                    loc, scale = self.get_age_risk_pars(uids, self.pars.casual_dur_pars)
-                    self.pars.dur_casual.set(loc=loc, scale=scale)
-                    dur[casual_bool] = self.pars.dur_casual.rvs(uids)
-
-            # If there are any mismatched pairs, determine the probability they'll have a non-instantaneous partnership
-            if mismatched_risk.any():
-                casual_dist = self.pars.p_mismatched_casual[rg]  # To do: let p vary by age
-                casual = casual_dist.rvs(p2)
-                casual_bool = casual & mismatched_risk
-                uids = p2[casual_bool]
-                loc, scale = self.get_age_risk_pars(uids, self.pars.casual_dur_pars)
-                self.pars.dur_casual.set(loc=loc, scale=scale)
-                dur[casual_bool] = self.pars.dur_casual.rvs(uids)
-
-        self.append(p1=p1, p2=p2, beta=beta, condoms=condoms, dur=dur, acts=acts, sw=sw, age_p1=age_p1, age_p2=age_p2)
-
-        # Checks
-        if self.sim.people.female[p1].any() or self.sim.people.male[p2].any():
-            errormsg = 'Same-sex pairings should not be possible in this network'
-            raise ValueError(errormsg)
-        if len(p1) != len(p2):
-            errormsg = 'Unequal lengths in edge list'
-            raise ValueError(errormsg)
-
-        # Get sex work values
-        p1_sw, p2_sw, beta_sw, dur_sw, acts_sw, sw_sw, age_p1_sw, age_p2_sw = self.add_sex_work(ppl)
-
-        # Finalize adding the edges to the network
-        condoms_sw = np.zeros(len(p2_sw), dtype=ss_float_)
-        self.append(p1=p1_sw, p2=p2_sw, beta=beta_sw, condoms=condoms_sw, dur=dur_sw, acts=acts_sw, sw=sw_sw, age_p1=age_p1_sw, age_p2=age_p2_sw)
-
-        unique_p1, counts_p1 = np.unique(p1, return_counts=True)
-        unique_p2, counts_p2 = np.unique(p2, return_counts=True)
-        self.partners[unique_p1] += counts_p1
-        self.partners[unique_p2] += counts_p2
-        self.lifetime_partners[unique_p1] += counts_p1
-        self.lifetime_partners[unique_p2] += counts_p2
-
-        return
-
-    def add_sex_work(self, ppl):
-        """ Match sex workers to clients """
-
-        dt = self.sim.dt
-        # Find people eligible for a relationship
-        active_fsw = self.active(ppl) & ppl.female & self.fsw
-        active_clients = self.active(ppl) & ppl.male & self.client
-        self.sw_intensity[active_fsw.uids] = self.pars.sw_intensity.rvs(active_fsw.uids)
-
-        # Find clients who will seek FSW
-        self.pars.sw_seeking_dist.pars.p = np.clip(self.pars.sw_seeking_rate * dt, 0, 1)
-        m_looking = self.pars.sw_seeking_dist.filter(active_clients.uids)
-
-        # Attempt to assign a sex worker to every client by repeat sampling the sex workers.
-        # FSW with higher work intensity will be sampled more frequently
-        if len(m_looking) > len(active_fsw.uids):
-            n_repeats = (self.sw_intensity[active_fsw]*10).astype(int)+1
-            fsw_repeats = np.repeat(active_fsw.uids, n_repeats)
-            if len(fsw_repeats) < len(m_looking):
-                fsw_repeats = np.repeat(fsw_repeats, 10)  # 10x the number of clients each sex worker can have
-
-            # Might still not have enough FSW, so form as many pairs as possible
-            n_pairs = min(len(fsw_repeats), len(m_looking))
-            if len(fsw_repeats) < len(m_looking):
-                p1 = m_looking[:n_pairs]
-                p2 = fsw_repeats
-            else:
-                unique_sw, counts_sw = np.unique(fsw_repeats, return_counts=True)
-                count_repeats = np.repeat(counts_sw, counts_sw)
-                weights = self.sw_intensity[fsw_repeats] / count_repeats
-                choices = np.argsort(-weights)[:n_pairs]
-                p2 = fsw_repeats[choices]
-                p1 = m_looking
-
-        else:
-            n_pairs = len(m_looking)
-            weights = self.sw_intensity[active_fsw]
-            choices = np.argsort(-weights)[:n_pairs]
-            p2 = active_fsw.uids[choices]
-            p1 = m_looking
-
-        # Beta, acts, duration
-        beta = pd.Series(self.pars.sw_beta, index=p2)
-        dur = pd.Series(dt, index=p2)  # Assumed instantaneous
-        acts = (self.pars.acts.rvs(p2) * dt).astype(int)  # Could alternatively set to 1 and adjust beta
-        sw = np.full_like(p1, True, dtype=bool)
-
-        unique_p1, counts_p1 = np.unique(p1, return_counts=True)
-        unique_p2, counts_p2 = np.unique(p2, return_counts=True)
-        self.lifetime_partners[unique_p1] += counts_p1
-        self.lifetime_partners[unique_p2] += counts_p2
-
-        # Check
-        if self.sim.people.female[p1].any() or self.sim.people.male[p2].any():
-            errormsg = 'Same-sex sex work pairings should not be possible within in this network'
-            raise ValueError(errormsg)
-        if len(p1) != len(p2):
-            errormsg = 'Unequal lengths in edge list'
-            raise ValueError(errormsg)
-
-        return p1, p2, beta, dur, acts, sw, ppl.age[p1], ppl.age[p2]
-
-    def end_pairs(self):
-        people = self.sim.people
-        dt = self.sim.dt
-
-        self.edges.dur = self.edges.dur - dt
-
-        # Non-alive agents are removed
-        alive_bools = people.alive[ss.uids(self.edges.p1)] & people.alive[ss.uids(self.edges.p2)]
-        active = (self.edges.dur > 0) & alive_bools
-
-        # For gen pop contacts that are due to expire, decrement the partner count
-        inactive_gp = ~active & (~self.edges.sw)
-        self.partners[ss.uids(self.edges.p1[inactive_gp])] -= 1
-        self.partners[ss.uids(self.edges.p2[inactive_gp])] -= 1
-
-        # For all contacts that are due to expire, remove them from the contacts list
-        if len(active) > 0:
-            for k in self.meta_keys():
-                self.edges[k] = (self.edges[k][active])
-
-        return
-
-    def update_results(self):
-        ti = self.sim.ti
-<<<<<<< HEAD
-        partners_active_m = self.partners[(self.sim.people.male & self.active(self.sim.people))]
-        partners_active_f = self.partners[(self.sim.people.female & self.active(self.sim.people))]
-        self.results.share_active[ti] = sc.safedivide(len(self.active(self.sim.people).uids), len(self.sim.people))
-        # self.results.partners_f_mean[ti] = np.mean(partners_active_f)
-        # self.results.partners_m_mean[ti] = np.mean(partners_active_m)
-=======
-        self.results.share_active[ti] = len(self.active(self.sim.people).uids)/len(self.sim.people)
-
-    def beta_per_dt(self, disease_beta=None, dt=None, uids=None, disease=None):
-        if uids is None: uids = Ellipsis
-        p_condom = self.edges.condoms[uids]
-        eff_condom = disease.pars.eff_condom
-        p_trans_condom = (1 - disease_beta*(1-eff_condom))**(self.edges.acts[uids]*p_condom)
-        p_trans_no_condom = (1 - disease_beta)**(self.edges.acts[uids]*(1-p_condom))
-        p_trans = 1 - p_trans_condom * p_trans_no_condom
-        result = p_trans * self.edges.beta[uids]
-        return result
-
-    def set_condom_use(self):
-        """ Set condom use """
-        if self.condom_data is not None:
-            if isinstance(self.condom_data, dict):
-                for rgm in range(self.pars.n_risk_groups):
-                    for rgf in range(self.pars.n_risk_groups):
-                        risk_pairing = (self.risk_group[self.p1] == rgm) & (self.risk_group[self.p2] == rgf)
-                        self.edges.condoms[risk_pairing] = self.condom_data[(rgm, rgf)]['simvals'][self.sim.ti]
-                self.edges.condoms[self.edges.sw] = self.condom_data['(fsw,client)']['simvals'][self.sim.ti]
-
-            elif sc.isnumber(self.condom_data):
-                self.edges.condoms[:] = self.condom_data
-
-            else:
-                raise Exception("Unknown condom data input type")
-
-        return
->>>>>>> 8ac15dc1
-
-    def update(self):
-        self.end_pairs()
-        self.set_network_states(upper_age=self.sim.dt)
-        self.add_pairs()
-        self.set_condom_use()
-        # self.update_results()
-
-        return
-
-
-class FastStructuredSexual(StructuredSexual):
-
-    def __init__(self, **kwargs):
-        super().__init__(name='structuredsexual', **kwargs)
-
-    def match_pairs(self, ppl):
-        """
-        Match pairs by age, using sorting rather than the linear sum assignment
-        """
-
-        # Find people eligible for a relationship
-        f_active = self.active(ppl) & ppl.female
-        m_active = self.active(ppl) & ppl.male
-        underpartnered = self.partners < self.concurrency
-        f_eligible = f_active & underpartnered
-        m_eligible = m_active & underpartnered
-        f_looking = self.pars.p_pair_form.filter(f_eligible.uids)  # ss.uids of women looking for partners
-
-        if len(f_looking) == 0 or m_eligible.count() == 0:
-            raise NoPartnersFound()
-
-        # Get mean age differences and desired ages
-        loc, scale = self.get_age_risk_pars(f_looking, self.pars.age_diff_pars)
-        self.pars.age_diffs.set(loc=loc, scale=scale)
-        age_gaps = self.pars.age_diffs.rvs(f_looking)   # Sample the age differences
-        desired_ages = ppl.age[f_looking] + age_gaps    # Desired ages of the male partners
-        m_ages = ppl.age[m_eligible]            # Ages of eligible males
-        ind_m = np.argsort(m_ages) # Use sort instead of linear_sum_agreement
-        ind_f = np.argsort(desired_ages)
-        p1 = m_eligible.uids[ind_m]
-        p2 = f_looking[ind_f]
-        maxlen = min(len(p1), len(p2))
-        p1 = p1[:maxlen]
-        p2 = p2[:maxlen]
-
+"""
+Define sexual network for STI transmission.
+
+Overview:
+
+- Risk groups: agents are randomly assigned into one of 3 main risk groups:
+
+    - 0 = marry and remain married to a single partner throughout their lifetime
+    - 1 = marry and then divorce or who have concurrent partner(s) during their marriage
+    - 2 = never marry
+    
+- In addition, a proportion of each of the groups above engages in sex work.
+"""
+
+import starsim as ss
+import sciris as sc
+import numpy as np
+import pandas as pd
+import scipy.optimize as spo
+import scipy.spatial as spsp
+
+ss_float_ = ss.dtypes.float
+
+# Specify all externally visible functions this file defines; see also more definitions below
+__all__ = ['StructuredSexual', 'FastStructuredSexual']
+
+class NoPartnersFound(Exception):
+    # Raise this exception if the matching algorithm wasn't able to match any partners
+    pass
+
+
+class StructuredSexual(ss.SexualNetwork):
+    """
+    Structured sexual network
+    """
+
+    def __init__(self, pars=None, key_dict=None, condom_data=None, **kwargs):
+
+        key_dict = sc.mergedicts({
+            'sw': bool,
+            'condoms': ss_float_,
+            'age_p1': ss_float_,
+            'age_p2': ss_float_,
+        }, key_dict)
+
+        super().__init__(key_dict=key_dict)
+
+        self.default_pars(
+            # Settings - generally shouldn't be adjusted
+            n_risk_groups=3,
+            f_age_group_bins=dict(  # For separating women into age groups: teens, young women, adult women
+                teens=(0, 20),
+                young=(20, 25),
+                adult=(25, np.inf),
+            ),
+
+            # Debut
+            debut_f=ss.lognorm_ex(20, 3),
+            debut_m=ss.lognorm_ex(21, 3),
+
+            # Risk groups
+            prop_f1=0.15,
+            prop_m1=0.2,
+            prop_f2=0.01,
+            prop_m2=0.02,
+            risk_groups_f = ss.choice(a=3),
+            risk_groups_m = ss.choice(a=3),
+
+            # Age difference preferences
+            age_diff_pars=dict(
+                teens=[(7, 3), (6, 3), (5, 1)],  # (mu,stdev) for levels 0, 1, 2
+                young=[(8, 3), (7, 3), (5, 2)],
+                adult=[(8, 3), (7, 3), (5, 2)],
+            ),
+
+            # Concurrency preferences - TODO, tidy
+            f0_conc=ss.poisson(lam=0.0001),
+            f1_conc=ss.poisson(lam=0.01),
+            f2_conc=ss.poisson(lam=0.1),
+            m0_conc=ss.poisson(lam=0.0001),
+            m1_conc=ss.poisson(lam=0.2),
+            m2_conc=ss.poisson(lam=0.5),
+
+            # Relationship initiation, stability, and duration
+            p_pair_form=ss.bernoulli(p=0.5),  # Probability of a (stable) pair forming between two matched people
+            p_matched_stable = [ss.bernoulli(p=0.9),ss.bernoulli(p=0.5),ss.bernoulli(p=0)],  # Probability of a stable pair forming between matched people (otherwise casual)
+            p_mismatched_casual = [ss.bernoulli(p=0.5),ss.bernoulli(p=0.5),ss.bernoulli(p=0.5)],  # Probability of a casual pair forming between mismatched people (otherwise instantanous)
+
+            stable_dur_pars=dict(
+                teens=[(100, 1),  (8, 2), (1e-4, 1e-4)],  # (mu,stdev) for levels 0, 1, 2
+                young=[(100, 1), (10, 3), (1e-4, 1e-4)],
+                adult=[(100, 1), (12, 3), (1e-4, 1e-4)],
+            ),
+            casual_dur_pars=dict(
+                teens=[(0.1, 0.25)]*3,  # (mu,stdev) for levels 0, 1, 2
+                young=[(0.1, 0.25)]*3,
+                adult=[(0.1, 0.25)]*3,
+            ),
+
+            # Acts
+            acts=ss.lognorm_ex(90, 30),  # Annual acts
+
+            # Sex work parameters
+            fsw_shares=ss.bernoulli(p=0.05),
+            client_shares=ss.bernoulli(p=0.12),
+            sw_seeking_rate=12,  # Annual rate at which clients seek FSWs (12 = 1 new SW partner every month)
+            sw_seeking_dist=ss.bernoulli(p=0.5),  # Placeholder value replaced by dt-adjusted sw_seeking_rate
+            sw_beta=1,  
+            sw_intensity=ss.random(),  # At each time step, FSW may work with varying intensity
+
+            # Distributions derived from parameters above - don't adjust
+            age_diffs=ss.normal(),
+            dur_stable=ss.lognorm_ex(),
+            dur_casual=ss.lognorm_ex(),
+        )
+
+        self.update_pars(pars=pars, **kwargs)
+
+        # Set condom use
+        self.condom_data = None
+        if condom_data is not None:
+            self.condom_data = self.process_condom_data(condom_data)
+
+        # Add states
+        self.participant = ss.BoolArr('participant', default=True)
+        self.risk_group = ss.FloatArr('risk_group')     # Which risk group an agent belongs to
+        self.fsw = ss.BoolArr('fsw')                    # Whether an agent is a female sex worker
+        self.client = ss.BoolArr('client')              # Whether an agent is a client of sex workers
+        self.concurrency = ss.FloatArr('concurrency')   # Preferred number of concurrent partners
+        self.partners = ss.FloatArr('partners', default=0)  # Actual number of concurrent partners
+        self.lifetime_partners = ss.FloatArr('lifetime_partners', default=0)   # Lifetime total number of partners
+        self.sw_intensity = ss.FloatArr('sw_intensity')  # Intensity of sex work
+
+        return
+
+    @staticmethod
+    def process_condom_data(condom_data):
+        if sc.isnumber(condom_data):
+            return condom_data
+        elif isinstance(condom_data, pd.DataFrame):
+            df = condom_data.melt(id_vars=['partnership'])
+            dd = dict()
+            for pcombo in df.partnership.unique():
+                key = tuple(map(int, pcombo[1:-1].split(','))) if pcombo != '(fsw,client)' else '(fsw,client)'
+                thisdf = df.loc[df.partnership == pcombo]
+                dd[key] = dict()
+                dd[key]['year'] = thisdf.variable.values.astype(int)
+                dd[key]['val'] = thisdf.value.values
+        return dd
+
+    def get_age_risk_pars(self, uids, par):
+        loc = np.full(uids.shape, fill_value=np.nan, dtype=ss_float_)
+        scale = np.full(uids.shape, fill_value=np.nan, dtype=ss_float_)
+        for a_label, (age_lower, age_upper) in self.pars.f_age_group_bins.items():
+            for rg in range(self.pars.n_risk_groups):
+                in_risk_group = (self.sim.people.age[uids] >= age_lower) & (self.sim.people.age[uids] < age_upper) & (self.risk_group[uids] == rg)
+                loc[in_risk_group] = par[a_label][rg][0]
+                scale[in_risk_group] = par[a_label][rg][1]
+        if np.isnan(scale).any() or np.isnan(loc).any():
+            errormsg = 'Invalid entries for age difference preferences.'
+            raise ValueError(errormsg)
+        return loc, scale
+
+    def init_pre(self, sim):
+        super().init_pre(sim)
+        if self.condom_data is not None:
+            if isinstance(self.condom_data, dict):
+                for rgtuple, valdict in self.condom_data.items():
+                    self.condom_data[rgtuple]['simvals'] = np.interp(sim.yearvec, valdict['year'], valdict['val'])
+        # self.init_results()
+        return
+
+    def init_results(self):
+        npts = self.sim.npts
+        self.results += [
+            ss.Result(self.name, 'share_active', npts, dtype=float, scale=False),
+            ss.Result(self.name, 'partners_f_mean', npts, dtype=float, scale=False),
+            ss.Result(self.name, 'partners_m_mean', npts, dtype=float, scale=False),
+        ]
+        return
+
+    def init_post(self):
+        super().init_post(add_pairs=False)
+        self.set_network_states()
+        return
+
+    def set_network_states(self, upper_age=None):
+        self.set_risk_groups(upper_age=upper_age)
+        self.set_concurrency(upper_age=upper_age)
+        self.set_sex_work(upper_age=upper_age)
+        self.set_debut(upper_age=upper_age)
+        return
+
+    def _get_uids(self, upper_age=None, by_sex=True):
+        people = self.sim.people
+        if upper_age is None: upper_age = 1000
+        within_age = people.age < upper_age
+        if by_sex:
+            f_uids = (within_age & people.female).uids
+            m_uids = (within_age & people.male).uids
+            return f_uids, m_uids
+        else:
+            uids = within_age.uids
+            return uids
+
+    def set_risk_groups(self, upper_age=None):
+        """ Assign each person to a risk group """
+        f_uids, m_uids = self._get_uids(upper_age=upper_age)
+        risk_groups_f = np.array([1-self.pars.prop_f1-self.pars.prop_f2, self.pars.prop_f1, self.pars.prop_f2])
+        self.pars.risk_groups_f.set(p=risk_groups_f)
+        risk_groups_m = np.array([1-self.pars.prop_m1-self.pars.prop_m2, self.pars.prop_m1, self.pars.prop_m2])
+        self.pars.risk_groups_m.set(p=risk_groups_m)
+        self.risk_group[f_uids] = self.pars.risk_groups_f.rvs(f_uids)
+        self.risk_group[m_uids] = self.pars.risk_groups_m.rvs(m_uids)
+        return
+
+    def set_concurrency(self, upper_age=None):
+        """ Assign each person a preferred number of simultaneous partners """
+        people = self.sim.people
+        if upper_age is None: upper_age = 1000
+        in_age_lim = (people.age < upper_age)
+        for rg in range(self.pars.n_risk_groups):
+            f_conc = self.pars[f'f{rg}_conc']
+            m_conc = self.pars[f'm{rg}_conc']
+            in_risk_group = self.risk_group == rg
+            in_group = in_risk_group & in_age_lim
+            f_uids = (people.female & in_group).uids
+            m_uids = (people.male   & in_group).uids
+            self.concurrency[f_uids] = f_conc.rvs(f_uids) + 1
+            self.concurrency[m_uids] = m_conc.rvs(m_uids) + 1
+        return
+
+    def set_sex_work(self, upper_age=None):
+        f_uids, m_uids = self._get_uids(upper_age=upper_age)
+        self.fsw[f_uids] = self.pars.fsw_shares.rvs(f_uids)
+        self.client[m_uids] = self.pars.client_shares.rvs(m_uids)
+        return
+
+    def set_debut(self, upper_age=None):
+        f_uids, m_uids = self._get_uids(upper_age=upper_age)
+        self.debut[f_uids] = self.pars.debut_f.rvs(f_uids)
+        self.debut[m_uids] = self.pars.debut_m.rvs(m_uids)
+        return
+
+    def match_pairs(self, ppl):
+        """
+        Match pairs by age
+        """
+
+        # Find people eligible for a relationship
+        f_active = self.active(ppl) & ppl.female
+        m_active = self.active(ppl) & ppl.male
+        underpartnered = self.partners < self.concurrency
+        f_eligible = f_active & underpartnered
+        m_eligible = m_active & underpartnered
+        f_looking = self.pars.p_pair_form.filter(f_eligible.uids)  # ss.uids of women looking for partners
+
+        if len(f_looking) == 0 or m_eligible.count() == 0:
+            raise NoPartnersFound()
+
+        # Get mean age differences and desired ages
+        loc, scale = self.get_age_risk_pars(f_looking, self.pars.age_diff_pars)
+        self.pars.age_diffs.set(loc=loc, scale=scale)
+        age_gaps = self.pars.age_diffs.rvs(f_looking)   # Sample the age differences
+        desired_ages = ppl.age[f_looking] + age_gaps    # Desired ages of the male partners
+        m_ages = ppl.age[m_eligible]            # Ages of eligible males
+        dist_mat = spsp.distance_matrix(m_ages[:, np.newaxis], desired_ages[:, np.newaxis])
+        ind_m, ind_f = spo.linear_sum_assignment(dist_mat)
+        p1 = m_eligible.uids[ind_m]
+        p2 = f_looking[ind_f]
+
+        return p1, p2
+
+    def add_pairs(self, ti=None):
+        """ Add pairs """
+        ppl = self.sim.people
+        dt = self.sim.dt
+
+        # Obtain new pairs
+        try:
+            p1, p2 = self.match_pairs(ppl)
+        except NoPartnersFound:
+            return
+
+        # Initialize beta, acts, duration
+        beta = np.ones(len(p2), dtype=ss_float_)
+        condoms = np.zeros(len(p2), dtype=ss_float_)  # FILLED IN LATER
+        dur = np.full(len(p2), dtype=ss_float_, fill_value=dt)  # Default duration is dt, replaced for stable matches
+        acts = (self.pars.acts.rvs(p2) * dt).astype(int)  # Number of acts does not depend on commitment/risk group
+        sw = np.full_like(p1, False, dtype=bool)
+        age_p1 = ppl.age[p1]
+        age_p2 = ppl.age[p2]
+
+        # If both partners are in the same risk group, determine the probability they'll commit
+        for rg in range(self.pars.n_risk_groups):
+            matched_risk = (self.risk_group[p1] == rg) & (self.risk_group[p2] == rg)
+            mismatched_risk = (self.risk_group[p1] == rg) & (self.risk_group[p2] != rg)
+
+            # For matched pairs, there is a probability of forming a stable pair, and failing that, forming a casual pair
+            if matched_risk.any():
+                stable_dist = self.pars.p_matched_stable[rg]  # To do: let p vary by age
+                stable = stable_dist.rvs(p2)
+                stable_bool = stable & matched_risk
+                casual_bool = ~stable & matched_risk
+
+                if stable_bool.any():
+                    uids = p2[stable_bool]
+                    loc, scale = self.get_age_risk_pars(uids, self.pars.stable_dur_pars)
+                    self.pars.dur_stable.set(loc=loc, scale=scale)
+                    dur[stable_bool] = self.pars.dur_stable.rvs(uids) # nb. must use stable_bool on the LHS to support repeated edges. Todo: use different durations for each partnership for the same UID
+
+                if casual_bool.any():
+                    uids = p2[casual_bool]
+                    loc, scale = self.get_age_risk_pars(uids, self.pars.casual_dur_pars)
+                    self.pars.dur_casual.set(loc=loc, scale=scale)
+                    dur[casual_bool] = self.pars.dur_casual.rvs(uids)
+
+            # If there are any mismatched pairs, determine the probability they'll have a non-instantaneous partnership
+            if mismatched_risk.any():
+                casual_dist = self.pars.p_mismatched_casual[rg]  # To do: let p vary by age
+                casual = casual_dist.rvs(p2)
+                casual_bool = casual & mismatched_risk
+                uids = p2[casual_bool]
+                loc, scale = self.get_age_risk_pars(uids, self.pars.casual_dur_pars)
+                self.pars.dur_casual.set(loc=loc, scale=scale)
+                dur[casual_bool] = self.pars.dur_casual.rvs(uids)
+
+        self.append(p1=p1, p2=p2, beta=beta, condoms=condoms, dur=dur, acts=acts, sw=sw, age_p1=age_p1, age_p2=age_p2)
+
+        # Checks
+        if self.sim.people.female[p1].any() or self.sim.people.male[p2].any():
+            errormsg = 'Same-sex pairings should not be possible in this network'
+            raise ValueError(errormsg)
+        if len(p1) != len(p2):
+            errormsg = 'Unequal lengths in edge list'
+            raise ValueError(errormsg)
+
+        # Get sex work values
+        p1_sw, p2_sw, beta_sw, dur_sw, acts_sw, sw_sw, age_p1_sw, age_p2_sw = self.add_sex_work(ppl)
+
+        # Finalize adding the edges to the network
+        condoms_sw = np.zeros(len(p2_sw), dtype=ss_float_)
+        self.append(p1=p1_sw, p2=p2_sw, beta=beta_sw, condoms=condoms_sw, dur=dur_sw, acts=acts_sw, sw=sw_sw, age_p1=age_p1_sw, age_p2=age_p2_sw)
+
+        unique_p1, counts_p1 = np.unique(p1, return_counts=True)
+        unique_p2, counts_p2 = np.unique(p2, return_counts=True)
+        self.partners[unique_p1] += counts_p1
+        self.partners[unique_p2] += counts_p2
+        self.lifetime_partners[unique_p1] += counts_p1
+        self.lifetime_partners[unique_p2] += counts_p2
+
+        return
+
+    def add_sex_work(self, ppl):
+        """ Match sex workers to clients """
+
+        dt = self.sim.dt
+        # Find people eligible for a relationship
+        active_fsw = self.active(ppl) & ppl.female & self.fsw
+        active_clients = self.active(ppl) & ppl.male & self.client
+        self.sw_intensity[active_fsw.uids] = self.pars.sw_intensity.rvs(active_fsw.uids)
+
+        # Find clients who will seek FSW
+        self.pars.sw_seeking_dist.pars.p = np.clip(self.pars.sw_seeking_rate * dt, 0, 1)
+        m_looking = self.pars.sw_seeking_dist.filter(active_clients.uids)
+
+        # Attempt to assign a sex worker to every client by repeat sampling the sex workers.
+        # FSW with higher work intensity will be sampled more frequently
+        if len(m_looking) > len(active_fsw.uids):
+            n_repeats = (self.sw_intensity[active_fsw]*10).astype(int)+1
+            fsw_repeats = np.repeat(active_fsw.uids, n_repeats)
+            if len(fsw_repeats) < len(m_looking):
+                fsw_repeats = np.repeat(fsw_repeats, 10)  # 10x the number of clients each sex worker can have
+
+            # Might still not have enough FSW, so form as many pairs as possible
+            n_pairs = min(len(fsw_repeats), len(m_looking))
+            if len(fsw_repeats) < len(m_looking):
+                p1 = m_looking[:n_pairs]
+                p2 = fsw_repeats
+            else:
+                unique_sw, counts_sw = np.unique(fsw_repeats, return_counts=True)
+                count_repeats = np.repeat(counts_sw, counts_sw)
+                weights = self.sw_intensity[fsw_repeats] / count_repeats
+                choices = np.argsort(-weights)[:n_pairs]
+                p2 = fsw_repeats[choices]
+                p1 = m_looking
+
+        else:
+            n_pairs = len(m_looking)
+            weights = self.sw_intensity[active_fsw]
+            choices = np.argsort(-weights)[:n_pairs]
+            p2 = active_fsw.uids[choices]
+            p1 = m_looking
+
+        # Beta, acts, duration
+        beta = pd.Series(self.pars.sw_beta, index=p2)
+        dur = pd.Series(dt, index=p2)  # Assumed instantaneous
+        acts = (self.pars.acts.rvs(p2) * dt).astype(int)  # Could alternatively set to 1 and adjust beta
+        sw = np.full_like(p1, True, dtype=bool)
+
+        unique_p1, counts_p1 = np.unique(p1, return_counts=True)
+        unique_p2, counts_p2 = np.unique(p2, return_counts=True)
+        self.lifetime_partners[unique_p1] += counts_p1
+        self.lifetime_partners[unique_p2] += counts_p2
+
+        # Check
+        if self.sim.people.female[p1].any() or self.sim.people.male[p2].any():
+            errormsg = 'Same-sex sex work pairings should not be possible within in this network'
+            raise ValueError(errormsg)
+        if len(p1) != len(p2):
+            errormsg = 'Unequal lengths in edge list'
+            raise ValueError(errormsg)
+
+        return p1, p2, beta, dur, acts, sw, ppl.age[p1], ppl.age[p2]
+
+    def end_pairs(self):
+        people = self.sim.people
+        dt = self.sim.dt
+
+        self.edges.dur = self.edges.dur - dt
+
+        # Non-alive agents are removed
+        alive_bools = people.alive[ss.uids(self.edges.p1)] & people.alive[ss.uids(self.edges.p2)]
+        active = (self.edges.dur > 0) & alive_bools
+
+        # For gen pop contacts that are due to expire, decrement the partner count
+        inactive_gp = ~active & (~self.edges.sw)
+        self.partners[ss.uids(self.edges.p1[inactive_gp])] -= 1
+        self.partners[ss.uids(self.edges.p2[inactive_gp])] -= 1
+
+        # For all contacts that are due to expire, remove them from the contacts list
+        if len(active) > 0:
+            for k in self.meta_keys():
+                self.edges[k] = (self.edges[k][active])
+
+        return
+
+    def update_results(self):
+        ti = self.sim.ti
+        self.results.share_active[ti] = len(self.active(self.sim.people).uids)/len(self.sim.people)
+
+    def beta_per_dt(self, disease_beta=None, dt=None, uids=None, disease=None):
+        if uids is None: uids = Ellipsis
+        p_condom = self.edges.condoms[uids]
+        eff_condom = disease.pars.eff_condom
+        p_trans_condom = (1 - disease_beta*(1-eff_condom))**(self.edges.acts[uids]*p_condom)
+        p_trans_no_condom = (1 - disease_beta)**(self.edges.acts[uids]*(1-p_condom))
+        p_trans = 1 - p_trans_condom * p_trans_no_condom
+        result = p_trans * self.edges.beta[uids]
+        return result
+
+    def set_condom_use(self):
+        """ Set condom use """
+        if self.condom_data is not None:
+            if isinstance(self.condom_data, dict):
+                for rgm in range(self.pars.n_risk_groups):
+                    for rgf in range(self.pars.n_risk_groups):
+                        risk_pairing = (self.risk_group[self.p1] == rgm) & (self.risk_group[self.p2] == rgf)
+                        self.edges.condoms[risk_pairing] = self.condom_data[(rgm, rgf)]['simvals'][self.sim.ti]
+                self.edges.condoms[self.edges.sw] = self.condom_data['(fsw,client)']['simvals'][self.sim.ti]
+
+            elif sc.isnumber(self.condom_data):
+                self.edges.condoms[:] = self.condom_data
+
+            else:
+                raise Exception("Unknown condom data input type")
+
+        return
+
+    def update(self):
+        self.end_pairs()
+        self.set_network_states(upper_age=self.sim.dt)
+        self.add_pairs()
+        self.set_condom_use()
+        # self.update_results()
+
+        return
+
+
+class FastStructuredSexual(StructuredSexual):
+
+    def __init__(self, **kwargs):
+        super().__init__(name='structuredsexual', **kwargs)
+
+    def match_pairs(self, ppl):
+        """
+        Match pairs by age, using sorting rather than the linear sum assignment
+        """
+
+        # Find people eligible for a relationship
+        f_active = self.active(ppl) & ppl.female
+        m_active = self.active(ppl) & ppl.male
+        underpartnered = self.partners < self.concurrency
+        f_eligible = f_active & underpartnered
+        m_eligible = m_active & underpartnered
+        f_looking = self.pars.p_pair_form.filter(f_eligible.uids)  # ss.uids of women looking for partners
+
+        if len(f_looking) == 0 or m_eligible.count() == 0:
+            raise NoPartnersFound()
+
+        # Get mean age differences and desired ages
+        loc, scale = self.get_age_risk_pars(f_looking, self.pars.age_diff_pars)
+        self.pars.age_diffs.set(loc=loc, scale=scale)
+        age_gaps = self.pars.age_diffs.rvs(f_looking)   # Sample the age differences
+        desired_ages = ppl.age[f_looking] + age_gaps    # Desired ages of the male partners
+        m_ages = ppl.age[m_eligible]            # Ages of eligible males
+        ind_m = np.argsort(m_ages) # Use sort instead of linear_sum_agreement
+        ind_f = np.argsort(desired_ages)
+        p1 = m_eligible.uids[ind_m]
+        p2 = f_looking[ind_f]
+        maxlen = min(len(p1), len(p2))
+        p1 = p1[:maxlen]
+        p2 = p2[:maxlen]
+
         return p1, p2