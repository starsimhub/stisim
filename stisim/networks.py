"""
Define sexual network for STI transmission.

Overview:

- Risk groups: agents are randomly assigned into one of 3 main risk groups:

    - 0 = marry and remain married to a single partner throughout their lifetime
    - 1 = marry and then divorce or who have concurrent partner(s) during their marriage
    - 2 = never marry
    
- In addition, a proportion of each of the groups above engages in sex work.
"""

import starsim as ss
import sciris as sc
import numpy as np
import pandas as pd
import scipy.optimize as spo
import scipy.spatial as spsp

ss_float_ = ss.dtypes.float

# Specify all externally visible functions this file defines; see also more definitions below
__all__ = ['StructuredSexual', 'AgeMatchedMSM', 'AgeApproxMSM']


class NoPartnersFound(Exception):
    # Raise this exception if the matching algorithm wasn't able to match any partners
    pass


class StructuredSexual(ss.SexualNetwork):
    """
    Structured sexual network
    """

    def __init__(self, pars=None, key_dict=None, condom_data=None, name=None, **kwargs):

        key_dict = sc.mergedicts({
            'sw': bool,
            'condoms': ss_float_,
            'age_p1': ss_float_,
            'age_p2': ss_float_,
            'edge_type': ss_float_, # edge type tracks stable/casual/onetime
        }, key_dict)

        super().__init__(key_dict=key_dict, name=name)

        self.define_pars(
            # Settings - generally shouldn't be adjusted
            unit='month',
            store_register=False,
            n_risk_groups=3,
            f_age_group_bins=dict(  # For separating women into age groups: teens, young women, adult women
                teens=(0, 20),
                young=(20, 25),
                adult=(25, np.inf),
            ),

            # Age of sexual debut
            debut=ss.lognorm_ex(20, 3),
            debut_pars_f=[20, 3],
            debut_pars_m=[21, 3],

            # Risk groups
            p_lo_risk=ss.bernoulli(p=0),
            p_hi_risk=ss.bernoulli(p=0),
            prop_f0=0.85,
            prop_m0=0.8,
            prop_f2=0.01,
            prop_m2=0.02,

            # Age difference preferences
            age_diff_pars=dict(
                teens=[(7, 3), (6, 3), (5, 1)],  # (mu,stdev) for levels 0, 1, 2
                young=[(8, 3), (7, 3), (5, 2)],
                adult=[(8, 3), (7, 3), (5, 2)],
            ),

            # Concurrency preferences
            concurrency_dist=ss.poisson(lam=1),
            f0_conc=0.0001,
            f1_conc=0.01,
            f2_conc=0.1,
            m0_conc=0.0001,
            m1_conc=0.2,
            m2_conc=0.5,

            # Relationship initiation, stability, and duration
            p_pair_form=ss.bernoulli(p=0.5),  # Probability of a (stable) pair forming between two matched people
            match_dist=ss.bernoulli(p=0),  # Placeholder value replaced by risk-group stratified values below
            p_matched_stable=[0.9, 0.5, 0],  # Probability of a stable pair forming between matched people (otherwise casual)
            p_mismatched_casual=[0.5, 0.5, 0.5],  # Probability of a casual pair forming between mismatched people (otherwise instantanous)

            # Durations of stable and casual relationships
            stable_dur_pars=dict(
                teens=[
                    # (mu,stdev) for levels 0, 1, 2
                    [ss.dur(100, 'year'),  ss.dur(1, 'year')],
                    [ss.dur(8, 'year'),  ss.dur(2, 'year')],
                    [ss.dur(1e-4, 'month'), ss.dur(1e-4, 'month')]
                ],
                young=[
                    [ss.dur(100, 'year'),  ss.dur(1, 'year')],
                    [ss.dur(10, 'year'),  ss.dur(3, 'year')],
                    [ss.dur(1e-4, 'month'), ss.dur(1e-4, 'month')]
                ],
                adult=[
                    [ss.dur(100, 'year'),  ss.dur(1, 'year')],
                    [ss.dur(12, 'year'),  ss.dur(3, 'year')],
                    [ss.dur(1e-4, 'month'), ss.dur(1e-4, 'month')]
                ],
            ),
            casual_dur_pars=dict(
                teens=[[ss.dur(1, 'year'), ss.dur(3, 'year')]]*3,
                young=[[ss.dur(1, 'year'), ss.dur(3, 'year')]]*3,
                adult=[[ss.dur(1, 'year'), ss.dur(3, 'year')]]*3,
            ),

            # Acts
            acts=ss.lognorm_ex(ss.peryear(80), ss.peryear(30)),  # Coital acts/year

            # Sex work parameters
            fsw_shares=ss.bernoulli(p=0.05),
            client_shares=ss.bernoulli(p=0.12),
            sw_seeking_rate=ss.rate(1, 'month'),  # Monthly rate at which clients seek FSWs (1 new SW partner / month)
            sw_seeking_dist=ss.bernoulli(p=0.5),  # Placeholder value replaced by dt-adjusted sw_seeking_rate
            sw_beta=1,  
            sw_intensity=ss.random(),  # At each time step, FSW may work with varying intensity

            # Distributions derived from parameters above - don't adjust
            age_diffs=ss.normal(),
            dur_dist=ss.lognorm_ex(),
        )

        self.update_pars(pars=pars, **kwargs)

        # Set condom use
        self.condom_data = None
        if condom_data is not None:
            self.condom_data = self.process_condom_data(condom_data)

        self.edge_types = {'stable': 0, 'casual': 1, 'onetime': 2, 'sw': 3}

        # Store register
        if self.pars.store_register:
            self.breakup_register = [[]]*12

        # Add states
        self.define_states(
            ss.BoolArr('participant', default=True),
            ss.FloatArr('risk_group'),  # Which risk group an agent belongs to
            ss.BoolArr('fsw'),  # Whether an agent is a female sex worker
            ss.BoolArr('client'),  # Whether an agent is a client of sex workers
            ss.FloatArr('concurrency'),  # Preferred number of concurrent partners
            ss.FloatArr('partners', default=0),  # Actual number of concurrent partners
            ss.FloatArr('partners_12', default=0),  # Number of partners over the past 12m
            ss.FloatArr('lifetime_partners', default=0),  # Lifetime total number of partners
            ss.FloatArr('casual_partners', default=0),
            ss.FloatArr('stable_partners', default=0),
            ss.FloatArr('onetime_partners', default=0),
            ss.FloatArr('sw_partners', default=0),
            ss.FloatArr('lifetime_casual_partners', default=0),
            ss.FloatArr('lifetime_stable_partners', default=0),
            ss.FloatArr('lifetime_onetime_partners', default=0),
            ss.FloatArr('lifetime_sw_partners', default=0),
            ss.FloatArr('sw_intensity'),  # Intensity of sex work
        )

        self.relationship_durs = dict()

        return

    @staticmethod
    def process_condom_data(condom_data):
        if sc.isnumber(condom_data):
            return condom_data
        elif isinstance(condom_data, pd.DataFrame):
            df = condom_data.melt(id_vars=['partnership'])
            dd = dict()
            for pcombo in df.partnership.unique():
                key = tuple(map(int, pcombo[1:-1].split(','))) if pcombo != '(fsw,client)' else ('fsw','client')
                thisdf = df.loc[df.partnership == pcombo]
                dd[key] = dict()
                dd[key]['year'] = thisdf.variable.values.astype(int)
                dd[key]['val'] = thisdf.value.values
        return dd

    def get_age_risk_pars(self, uids, par):
        loc = np.full(uids.shape, fill_value=np.nan, dtype=ss_float_)
        scale = np.full(uids.shape, fill_value=np.nan, dtype=ss_float_)
        for a_label, (age_lower, age_upper) in self.pars.f_age_group_bins.items():
            for rg in range(self.pars.n_risk_groups):
                in_risk_group = (self.sim.people.age[uids] >= age_lower) & (self.sim.people.age[uids] < age_upper) & (self.risk_group[uids] == rg)
                loc[in_risk_group] = par[a_label][rg][0]
                scale[in_risk_group] = par[a_label][rg][1]
        if np.isnan(scale).any() or np.isnan(loc).any():
            errormsg = 'Invalid entries for age difference preferences.'
            raise ValueError(errormsg)
        return loc, scale

    def init_pre(self, sim):
        super().init_pre(sim)
        if self.condom_data is not None:
            if isinstance(self.condom_data, dict):
                for rgtuple, valdict in self.condom_data.items():
                    yearvec = self.t.yearvec
                    self.condom_data[rgtuple]['simvals'] = sc.smoothinterp(yearvec, valdict['year'], valdict['val'])
        # self.init_results()
        return

    def init_results(self):
        self.define_results(
            ss.Result('share_active', dtype=float, scale=False),
            ss.Result('partners_f_mean', dtype=float, scale=False),
            ss.Result('partners_m_mean', dtype=float, scale=False),
        )
        return

    def init_post(self):
        super().init_post(add_pairs=False)
        self.set_network_states()
        return

    def set_network_states(self, upper_age=None):
        self.set_risk_groups(upper_age=upper_age)
        self.set_concurrency(upper_age=upper_age)
        self.set_sex_work(upper_age=upper_age)
        self.set_debut(upper_age=upper_age)
        return

    def over_debut(self):
        return self.sim.people.age > self.debut

    def _get_uids(self, upper_age=None, by_sex=True):
        people = self.sim.people
        if upper_age is None: upper_age = 1000
        within_age = people.age <= upper_age
        if by_sex:
            f_uids = (within_age & people.female).uids
            m_uids = (within_age & people.male).uids
            return f_uids, m_uids
        else:
            uids = within_age.uids
            return uids

    def set_risk_groups(self, upper_age=None):
        """ Assign each person to a risk group """
        ppl = self.sim.people
        uids = self._get_uids(upper_age=upper_age, by_sex=False)

        p_lo = np.full(len(uids), fill_value=np.nan, dtype=ss_float_)
        p_lo[ppl.female[uids]] = self.pars.prop_f0
        p_lo[ppl.male[uids]] = self.pars.prop_m0
        self.pars.p_lo_risk.set(p=p_lo)
        lo_risk, hi_med_risk = self.pars.p_lo_risk.split(uids)

        p_hi = np.full(len(hi_med_risk), fill_value=np.nan, dtype=ss_float_)
        p_hi[ppl.female[hi_med_risk]] = self.pars.prop_f2/(1-self.pars.prop_f0)
        p_hi[ppl.male[hi_med_risk]] = self.pars.prop_m2/(1-self.pars.prop_m0)
        self.pars.p_hi_risk.set(p=p_hi)
        hi_risk, med_risk = self.pars.p_hi_risk.split(hi_med_risk)

        self.risk_group[lo_risk] = 0
        self.risk_group[med_risk] = 1
        self.risk_group[hi_risk] = 2
        return

    def set_concurrency(self, upper_age=None):
        """ Assign each person a preferred number of simultaneous partners """
        people = self.sim.people
        if upper_age is None: upper_age = 1000
        in_age_lim = (people.age < upper_age)
        uids = in_age_lim.uids

        lam = np.full(uids.shape, fill_value=np.nan, dtype=ss_float_)
        for rg in range(self.pars.n_risk_groups):
            f_conc = self.pars[f'f{rg}_conc']
            m_conc = self.pars[f'm{rg}_conc']
            in_risk_group = self.risk_group == rg
            in_group = in_risk_group & in_age_lim
            f_in = (people.female & in_group)[uids]
            m_in = (people.male   & in_group)[uids]
            if f_in.any(): lam[f_in] = f_conc
            if m_in.any(): lam[m_in] = m_conc

        self.pars.concurrency_dist.set(lam=lam)
        self.concurrency[uids] = self.pars.concurrency_dist.rvs(uids) + 1

        return

    def set_sex_work(self, upper_age=None):
        f_uids, m_uids = self._get_uids(upper_age=upper_age)
        self.fsw[f_uids] = self.pars.fsw_shares.rvs(f_uids)
        self.client[m_uids] = self.pars.client_shares.rvs(m_uids)
        return

    def set_debut(self, upper_age=None):
        uids = self._get_uids(upper_age=upper_age, by_sex=False)
        par1 = np.full(len(uids), fill_value=np.nan, dtype=ss_float_)
        par2 = np.full(len(uids), fill_value=np.nan, dtype=ss_float_)
        par1[self.sim.people.female[uids]] = self.pars.debut_pars_f[0]
        par2[self.sim.people.female[uids]] = self.pars.debut_pars_f[1]
        par1[self.sim.people.male[uids]] = self.pars.debut_pars_m[0]
        par2[self.sim.people.male[uids]] = self.pars.debut_pars_m[1]
        self.pars.debut.set(mean=par1, std=par2)
        self.debut[uids] = self.pars.debut.rvs(uids)
        return

    def match_pairs(self, ppl):
        """
        Match pairs by age, using sorting rather than the linear sum assignment
        """

        # Find people eligible for a relationship
        active = self.over_debut()
        underpartnered = self.partners < self.concurrency
        f_eligible = active & ppl.female & underpartnered
        m_eligible = active & ppl.male & underpartnered
        f_looking = self.pars.p_pair_form.filter(f_eligible.uids)  # ss.uids of women looking for partners

        if len(f_looking) == 0 or m_eligible.count() == 0:
            raise NoPartnersFound()

        # Get mean age differences and desired ages
        loc, scale = self.get_age_risk_pars(f_looking, self.pars.age_diff_pars)
        self.pars.age_diffs.set(loc=loc, scale=scale)
        age_gaps = self.pars.age_diffs.rvs(f_looking)   # Sample the age differences
        desired_ages = ppl.age[f_looking] + age_gaps    # Desired ages of the male partners
        m_ages = ppl.age[m_eligible]            # Ages of eligible males
        ind_m = np.argsort(m_ages)  # Use sort instead of linear_sum_agreement
        ind_f = np.argsort(desired_ages)
        p1 = m_eligible.uids[ind_m]
        p2 = f_looking[ind_f]
        maxlen = min(len(p1), len(p2))
        p1 = p1[:maxlen]
        p2 = p2[:maxlen]

        return p1, p2

    def add_pairs_sw(self):
        ppl = self.sim.people
        dt = self.t.dt

        try:
            p1, p2 = self.match_sex_workers(ppl)
        except NoPartnersFound:
            return

        match_count = len(p1)
        beta = np.ones(match_count, dtype=ss_float_)
        condoms = np.zeros(match_count, dtype=ss_float_)
        acts = (self.pars.acts.rvs(p2)).astype(int)
        dur = np.full(match_count, fill_value=dt)
        age_p1 = ppl.age[p1]
        age_p2 = ppl.age[p2]
        edge_types = np.full(match_count, dtype=ss_float_, fill_value=self.edge_types['sw'])

        self.append(p1=p1, p2=p2, beta=beta, condoms=condoms, dur=dur, acts=acts, sw=[True]*match_count, age_p1=age_p1, age_p2=age_p2, edge_type=edge_types)

        p1_edges, p1_counts = np.unique(p1, return_counts=True)
        p2_edges, p2_counts = np.unique(p2, return_counts=True)

        # update partner counts
        self.lifetime_sw_partners[p1_edges] += p1_counts
        self.lifetime_sw_partners[p2_edges] += p2_counts

        return

    def add_pairs_nonsw(self, ti=None):
        ppl = self.sim.people
        dt = self.t.dt

        try:
            p1, p2 = self.match_pairs(ppl)
        except NoPartnersFound:
            return


        matched_risk = (self.risk_group[p1] == self.risk_group[p2])
        mismatched_risk = (self.risk_group[p1] != self.risk_group[p2])


        # Set the probability of forming a partnership
        p_match = np.full(len(p1), fill_value=np.nan, dtype=ss_float_)
        for rg in range(self.pars.n_risk_groups):
            p_match[matched_risk & (self.risk_group[p1] == rg)] = self.pars.p_matched_stable[rg]
            p_match[mismatched_risk & (self.risk_group[p2] == rg)] = self.pars.p_mismatched_casual[rg]
        self.pars.match_dist.set(p=p_match)
        matches = self.pars.match_dist.rvs(p2)
        stable = matches & matched_risk

        casual = matches & mismatched_risk

        any_match = stable | casual

        match_count = sum(any_match)
        p1 = p1[any_match]
        p2 = p2[any_match]

        beta = np.ones(match_count, dtype=ss_float_)
        condoms = np.zeros(match_count, dtype=ss_float_)
        acts = (self.pars.acts.rvs(p2)).astype(int)
        dur = np.full(match_count, fill_value=dt)
        age_p1 = ppl.age[p1]
        age_p2 = ppl.age[p2]
        edge_types = np.full(match_count, dtype=ss_float_, fill_value=np.nan)
        edge_types[stable[any_match]] = self.edge_types['stable']
        edge_types[casual[any_match]] = self.edge_types['casual']

        # Set duration
        dur_mean = np.full(match_count, fill_value=np.nan, dtype=ss_float_)
        dur_std = np.full(match_count, fill_value=np.nan, dtype=ss_float_)
        for which, bools in {'stable': stable[any_match], 'casual': casual[any_match]}.items():
            if bools.any():
                uids = p2[bools]
                mean, std = self.get_age_risk_pars(uids, self.pars[f'{which}_dur_pars'])
                # inds = bools[any_match].nonzero()[-1]
                # dur_mean[inds] = mean
                # dur_std[inds] = std
                dur_mean[bools] = mean
                dur_std[bools] = std
        self.pars.dur_dist.set(mean=dur_mean, std=dur_std)
        dur[:] = self.pars.dur_dist.rvs(p2)

        edge_types[(dur < 1)] = self.edge_types['onetime']

<<<<<<< HEAD
        # relationships = (edge_types != self.edge_types['stable']) | (edge_types == self.edge_types['casual'])
        relationships = (dur >= 1)
=======
        relationships = (edge_types == self.edge_types['stable']) | (edge_types == self.edge_types['casual'])
>>>>>>> fa2c89cb
        for (a, b, reldur) in zip(p1[relationships], p2[relationships], dur[relationships]):
            pair = (min(a,b), max(a,b))
            if not pair in self.relationship_durs:
                self.relationship_durs[pair] = []
            self.relationship_durs[pair].append({'start': self.ti, 'dur': reldur}) # set dur to intended duration. When the relationship actually ends, this will be updated

<<<<<<< HEAD
        self.append(p1=p1, p2=p2, beta=beta, condoms=condoms, dur=dur, acts=acts, sw=[False]*match_count, age_p1=age_p1, age_p2=age_p2, edge_type=edge_types)
=======

        self.append(p1=p1, p2=p2, beta=beta, condoms=condoms, dur=dur, acts=acts, sw=sw, age_p1=age_p1, age_p2=age_p2, edge_type=edge_types)
>>>>>>> fa2c89cb

        # Checks
        if (self.sim.people.female[p1].any() or self.sim.people.male[p2].any()) and (self.name == 'structuredsexual'):
            errormsg = 'Same-sex pairings should not be possible in this network'
            raise ValueError(errormsg)
        if len(p1) != len(p2):
            errormsg = 'Unequal lengths in edge list'
            raise ValueError(errormsg)

        # Add stable and casual partner counts, not including SW partners

        for key, edge_type in self.edge_types.items():
            p1_edges, p1_counts = np.unique(p1[edge_types==edge_type], return_counts=True)
            p2_edges, p2_counts = np.unique(p2[edge_types==edge_type], return_counts=True)

            # update partner counts
            self.partners[p1_edges] += p1_counts
            self.partners[p2_edges] += p2_counts
            self.lifetime_partners[p1_edges] += p1_counts
            self.lifetime_partners[p2_edges] += p2_counts
            getattr(self, f'{key}_partners')[p1_edges] += p1_counts
            getattr(self, f'{key}_partners')[p2_edges] += p2_counts
            getattr(self, f'lifetime_{key}_partners')[p1_edges] += p1_counts
            getattr(self, f'lifetime_{key}_partners')[p2_edges] += p2_counts



        # # Add partner counts, not including SW partners
        # unique_p1, counts_p1 = np.unique(p1_gp, return_counts=True)
        # unique_p2, counts_p2 = np.unique(p2_gp, return_counts=True)
        # self.partners[unique_p1] += counts_p1
        # self.partners[unique_p2] += counts_p2
        # self.lifetime_partners[unique_p1] += counts_p1
        # self.lifetime_partners[unique_p2] += counts_p2

        return










    def add_pairs(self, ti=None):

        self.add_pairs_nonsw(ti)
        self.add_pairs_sw()

        return
        # """ Add pairs """
        # ppl = self.sim.people
        # dt = self.t.dt
        #
        # # Obtain new pairs
        # try:
        #     p1_gp, p2_gp = self.match_pairs(ppl)
        #     p1_sw, p2_sw = self.match_sex_workers(ppl)
        # except NoPartnersFound:
        #     return
        #
        # p1 = p1_gp.concat(p1_sw)
        # p2 = p2_gp.concat(p2_sw)
        # sw = np.array([False]*len(p1_gp) + [True]*len(p1_sw))
        #
        # # Initialize beta, acts, duration
        # beta = np.ones(len(p2), dtype=ss_float_)
        # condoms = np.zeros(len(p2), dtype=ss_float_)  # FILLED IN LATER
        # acts = (self.pars.acts.rvs(p2)).astype(int)  # Number of acts per timestep - does not depend on commitment/risk group
        # dur = np.full(len(p2), dtype=ss_float_, fill_value=dt)  # Default duration is dt, replaced for stable matches
        # age_p1 = ppl.age[p1]
        # age_p2 = ppl.age[p2]
        # edge_types = np.full(len(p2), dtype=ss_float_, fill_value=np.nan)  # Edge types: stable, casual, onetime, sw
        #
        # edge_types[sw] = self.edge_types['sw']  # Set edge
        #
        # # Determine whether the pair have matched risk profiles
        # # Partners with mismatched risk profiles may still form a casual partnership
        # matched_risk = (self.risk_group[p1] == self.risk_group[p2]) & ~sw
        # mismatched_risk = (self.risk_group[p1] != self.risk_group[p2]) & ~sw
        #
        # # Set the probability of forming a partnership
        # p_match = np.full(len(p1), fill_value=np.nan, dtype=ss_float_)
        # for rg in range(self.pars.n_risk_groups):
        #     p_match[matched_risk & (self.risk_group[p1] == rg)] = self.pars.p_matched_stable[rg]
        #     p_match[mismatched_risk & (self.risk_group[p2] == rg)] = self.pars.p_mismatched_casual[rg]
        # self.pars.match_dist.set(p=p_match)
        # matches = self.pars.match_dist.rvs(p2)
        # stable = matches & matched_risk
        # edge_types[stable] = self.edge_types['stable']
        # casual = matches & mismatched_risk
        # edge_types[casual] = self.edge_types['casual']
        # any_match = stable | casual
        #
        # # Set duration
        # dur_mean = np.full(sum(any_match), fill_value=np.nan, dtype=ss_float_)
        # dur_std = np.full(sum(any_match), fill_value=np.nan, dtype=ss_float_)
        # for which, bools in {'stable': stable, 'casual': casual}.items():
        #     if bools.any():
        #         uids = p2[bools]
        #         mean, std = self.get_age_risk_pars(uids, self.pars[f'{which}_dur_pars'])
        #         inds = bools[any_match].nonzero()[-1]
        #         dur_mean[inds] = mean
        #         dur_std[inds] = std
        # self.pars.dur_dist.set(mean=dur_mean, std=dur_std)
        # dur[any_match] = self.pars.dur_dist.rvs(p2[any_match])
        #
        # edge_types[any_match & (dur < 1)] = self.edge_types['onetime']
        #
        # relationships = (edge_types == self.edge_types['stable']) | (edge_types == self.edge_types['casual'])
        # for (a, b, reldur) in zip(p1[relationships], p2[relationships], dur[relationships]):
        #     pair = (min(a,b), max(a,b))
        #     if not pair in self.relationship_durs:
        #         self.relationship_durs[pair] = []
        #     self.relationship_durs[pair].append({'start': self.ti, 'dur': reldur}) # set dur to intended duration. When the relationship actually ends, this will be updated
        #
        #
        # self.append(p1=p1, p2=p2, beta=beta, condoms=condoms, dur=dur, acts=acts, sw=sw, age_p1=age_p1, age_p2=age_p2, edge_type=edge_types)
        #
        # # Checks
        # if (self.sim.people.female[p1].any() or self.sim.people.male[p2].any()) and (self.name == 'structuredsexual'):
        #     errormsg = 'Same-sex pairings should not be possible in this network'
        #     raise ValueError(errormsg)
        # if len(p1) != len(p2):
        #     errormsg = 'Unequal lengths in edge list'
        #     raise ValueError(errormsg)
        #
        # # Add stable and casual partner counts, not including SW partners
        #
        # for key, edge_type in self.edge_types.items():
        #     p1_edges, p1_counts = np.unique(p1[edge_types==edge_type], return_counts=True)
        #     p2_edges, p2_counts = np.unique(p2[edge_types==edge_type], return_counts=True)
        #
        #     # update partner counts
        #     getattr(self, f'{key}_partners')[p1_edges] += p1_counts
        #     getattr(self, f'{key}_partners')[p2_edges] += p2_counts
        #     getattr(self, f'lifetime_{key}_partners')[p1_edges] += p1_counts
        #     getattr(self, f'lifetime_{key}_partners')[p2_edges] += p2_counts
        #
        #
        #
        # # Add partner counts, not including SW partners
        # unique_p1, counts_p1 = np.unique(p1_gp, return_counts=True)
        # unique_p2, counts_p2 = np.unique(p2_gp, return_counts=True)
        # self.partners[unique_p1] += counts_p1
        # self.partners[unique_p2] += counts_p2
        # self.lifetime_partners[unique_p1] += counts_p1
        # self.lifetime_partners[unique_p2] += counts_p2
        #
        # return

    def match_sex_workers(self, ppl):
        """ Match sex workers to clients """

        # Find people eligible for a relationship
        active = self.over_debut()
        active_fsw = active & self.fsw
        active_clients = active & self.client
        self.sw_intensity[active_fsw.uids] = self.pars.sw_intensity.rvs(active_fsw.uids)

        # Find clients who will seek FSW
        self.pars.sw_seeking_dist.pars.p = np.clip(self.pars.sw_seeking_rate, 0, 1)
        m_looking = self.pars.sw_seeking_dist.filter(active_clients.uids)

        # Attempt to assign a sex worker to every client by repeat sampling the sex workers.
        # FSW with higher work intensity will be sampled more frequently
        if len(m_looking) > len(active_fsw.uids):
            n_repeats = (self.sw_intensity[active_fsw]*10).astype(int)+1
            fsw_repeats = np.repeat(active_fsw.uids, n_repeats)
            if len(fsw_repeats) < len(m_looking):
                fsw_repeats = np.repeat(fsw_repeats, 10)  # 10x the number of clients each sex worker can have

            # Might still not have enough FSW, so form as many pairs as possible
            n_pairs = min(len(fsw_repeats), len(m_looking))
            if len(fsw_repeats) < len(m_looking):
                p1 = m_looking[:n_pairs]
                p2 = fsw_repeats
            else:
                unique_sw, counts_sw = np.unique(fsw_repeats, return_counts=True)
                count_repeats = np.repeat(counts_sw, counts_sw)
                weights = self.sw_intensity[fsw_repeats] / count_repeats
                choices = np.argsort(-weights)[:n_pairs]
                p2 = fsw_repeats[choices]
                p1 = m_looking

        else:
            n_pairs = len(m_looking)
            weights = self.sw_intensity[active_fsw]
            choices = np.argsort(-weights)[:n_pairs]
            p2 = active_fsw.uids[choices]
            p1 = m_looking

        return p1, p2

    def end_pairs(self):
        people = self.sim.people

        self.edges.dur = self.edges.dur - 1  # Decrement the duration of each partnership, noting that dur is timesteps

        # Non-alive agents are removed
        alive_bools = people.alive[ss.uids(self.edges.p1)] & people.alive[ss.uids(self.edges.p2)]
        active = (self.edges.dur > 0) & alive_bools

        # Update the breakup register
        if self.pars.store_register:
            over_12m = self.breakup_register[11]
            if len(over_12m):
                u, c = np.unique(over_12m, return_counts=True)
                self.partners_12[u] -= c
            self.breakup_register = self.breakup_register[:11]  # Forget partners from >12m ago
            just_ended = (self.edges.dur == 0) & alive_bools
            je1 = ss.uids(self.edges.p1[just_ended])
            je2 = ss.uids(self.edges.p2[just_ended])
            je_uids = je1.concat(je2)
            self.breakup_register.insert(0, je1.concat(je2))
            if len(je_uids):
                u, c = np.unique(je_uids, return_counts=True)
                self.partners_12[u] += c

        # For gen pop contacts that are due to expire, decrement the partner count
        inactive_gp = ~active & (~self.edges.sw)

        p1_edges = self.edges.p1[inactive_gp]
        p2_edges = self.edges.p2[inactive_gp]
        edge_types = self.edges.edge_type[inactive_gp]
        onetimes = edge_types == self.edge_types['onetime']
        casuals  = edge_types == self.edge_types['casual']
        stables  = edge_types == self.edge_types['stable']
        sw = edge_types == self.edge_types['sw']

        self.partners[p1_edges] -= 1
        self.partners[p2_edges] -= 1

        self.onetime_partners[p1_edges[onetimes]] -= 1
        self.onetime_partners[p2_edges[onetimes]] -= 1
        self.casual_partners[p1_edges[casuals]] -= 1
        self.casual_partners[p2_edges[casuals]] -= 1
        self.stable_partners[p1_edges[stables]] -= 1
        self.stable_partners[p2_edges[stables]] -= 1
        self.sw_partners[p1_edges[sw]] -= 1
        self.sw_partners[p2_edges[sw]] -= 1
        for a, b in zip(p1_edges[(casuals + stables)], p2_edges[(casuals + stables)]):
            pair = (min(a,b), max(a,b))
            self.relationship_durs[pair][-1]['dur'] = self.ti - self.relationship_durs[pair][-1]['start']

        # For all contacts that are due to expire, remove them from the contacts list
        if len(active) > 0:
            for k in self.meta_keys():
                self.edges[k] = (self.edges[k][active])

        return

    def update_results(self):
        ti = self.ti
        self.results.share_active[ti] = len(self.active(self.sim.people).uids)/len(self.sim.people)

    def net_beta(self, disease_beta=None, uids=None, disease=None):
        if uids is None: uids = Ellipsis
        p_condom = self.edges.condoms[uids]
        eff_condom = disease.pars.eff_condom
        p_trans_condom = (1 - disease_beta*(1-eff_condom))**(self.edges.acts[uids]*p_condom)
        p_trans_no_condom = (1 - disease_beta)**(self.edges.acts[uids]*(1-p_condom))
        p_trans = 1 - p_trans_condom * p_trans_no_condom
        result = p_trans * self.edges.beta[uids]
        return result

    def set_condom_use(self):
        """ Set condom use """
        if self.condom_data is not None:
            if isinstance(self.condom_data, dict):
                for rgm in range(self.pars.n_risk_groups):
                    for rgf in range(self.pars.n_risk_groups):
                        risk_pairing = (self.risk_group[self.p1] == rgm) & (self.risk_group[self.p2] == rgf)
                        self.edges.condoms[risk_pairing] = self.condom_data[(rgm, rgf)]['simvals'][self.ti]
                self.edges.condoms[self.edges.sw] = self.condom_data[('fsw','client')]['simvals'][self.ti]

            elif sc.isnumber(self.condom_data):
                self.edges.condoms[:] = self.condom_data

            else:
                raise Exception("Unknown condom data input type")

        return

    def count_partners(self):
        """ Count the number of partners each person has had over the past 3/12 months """
        self.lifetime_partners
        return

    def step(self):
        self.end_pairs()
        self.set_network_states(upper_age=self.t.dt_year)
        self.add_pairs()
        self.set_condom_use()

        self.count_partners()

        return


class AgeMatchedMSM(StructuredSexual):

    def __init__(self, pars=None, **kwargs):
        super().__init__(name='msm')
        self.define_pars(
            msm_share=ss.bernoulli(p=0.015),
        )
        self.update_pars(pars=pars, **kwargs)

        return

    def set_network_states(self, upper_age=None):
        self.set_msm(upper_age=upper_age)
        return

    def set_msm(self, upper_age=None):
        _, m_uids = self._get_uids(upper_age=upper_age)
        self.participant[m_uids] = self.pars.msm_share.rvs(m_uids)
        return

    def match_pairs(self, ppl):
        """ Match males by age using sorting """

        # Find people eligible for a relationship
        active = self.over_debut()
        underpartnered = self.partners < self.concurrency
        m_eligible = active & ppl.male & underpartnered
        m_looking = self.pars.p_pair_form.filter(m_eligible.uids)

        if len(m_looking) == 0:
            raise NoPartnersFound()

        # Match mairs by sorting the men looking for partners by age, then matching pairs by taking
        # 2 people at a time from the sorted list
        m_ages = ppl.age[m_looking]
        ind_m = np.argsort(m_ages)
        p1 = m_looking[ind_m][::2]
        p2 = m_looking[ind_m][1::2]
        maxlen = min(len(p1), len(p2))
        p1 = p1[:maxlen]
        p2 = p2[:maxlen]

        # Make sure everyone only appears once (?)
        if len(np.intersect1d(p1, p2)):
            errormsg = 'Some people appear in both p1 and p2'
            raise ValueError(errormsg)

        return p1, p2


class AgeApproxMSM(StructuredSexual):

    def __init__(self, **kwargs):
        super().__init__(name='msm', **kwargs)

    def match_pairs(self, ppl):
        """ Match pairs using age preferences """

        # Find people eligible for a relationship
        active = self.over_debut()
        underpartnered = self.partners < self.concurrency
        m_eligible = active & ppl.male & underpartnered
        m_looking = self.pars.p_pair_form.filter(m_eligible.uids)

        # Split the total number of males looking for partners into 2 groups
        # The first group will be matched with the second group
        group1 = m_looking[::2]
        group2 = m_looking[1::2]
        loc, scale = self.get_age_risk_pars(group1, self.pars.age_diff_pars)
        self.pars.age_diffs.set(loc=loc, scale=scale)
        age_gaps = self.pars.age_diffs.rvs(group1)
        desired_ages = ppl.age[group1] + age_gaps
        g2_ages = ppl.age[group2]
        ind_p1 = np.argsort(g2_ages)
        ind_p2 = np.argsort(desired_ages)
        p1 = m_eligible.uids[ind_p1]
        p2 = group2[ind_p2]
        maxlen = min(len(p1), len(p2))
        p1 = p1[:maxlen]
        p2 = p2[:maxlen]

        return p1, p2<|MERGE_RESOLUTION|>--- conflicted
+++ resolved
@@ -1,830 +1,701 @@
-"""
-Define sexual network for STI transmission.
-
-Overview:
-
-- Risk groups: agents are randomly assigned into one of 3 main risk groups:
-
-    - 0 = marry and remain married to a single partner throughout their lifetime
-    - 1 = marry and then divorce or who have concurrent partner(s) during their marriage
-    - 2 = never marry
-    
-- In addition, a proportion of each of the groups above engages in sex work.
-"""
-
-import starsim as ss
-import sciris as sc
-import numpy as np
-import pandas as pd
-import scipy.optimize as spo
-import scipy.spatial as spsp
-
-ss_float_ = ss.dtypes.float
-
-# Specify all externally visible functions this file defines; see also more definitions below
-__all__ = ['StructuredSexual', 'AgeMatchedMSM', 'AgeApproxMSM']
-
-
-class NoPartnersFound(Exception):
-    # Raise this exception if the matching algorithm wasn't able to match any partners
-    pass
-
-
-class StructuredSexual(ss.SexualNetwork):
-    """
-    Structured sexual network
-    """
-
-    def __init__(self, pars=None, key_dict=None, condom_data=None, name=None, **kwargs):
-
-        key_dict = sc.mergedicts({
-            'sw': bool,
-            'condoms': ss_float_,
-            'age_p1': ss_float_,
-            'age_p2': ss_float_,
-            'edge_type': ss_float_, # edge type tracks stable/casual/onetime
-        }, key_dict)
-
-        super().__init__(key_dict=key_dict, name=name)
-
-        self.define_pars(
-            # Settings - generally shouldn't be adjusted
-            unit='month',
-            store_register=False,
-            n_risk_groups=3,
-            f_age_group_bins=dict(  # For separating women into age groups: teens, young women, adult women
-                teens=(0, 20),
-                young=(20, 25),
-                adult=(25, np.inf),
-            ),
-
-            # Age of sexual debut
-            debut=ss.lognorm_ex(20, 3),
-            debut_pars_f=[20, 3],
-            debut_pars_m=[21, 3],
-
-            # Risk groups
-            p_lo_risk=ss.bernoulli(p=0),
-            p_hi_risk=ss.bernoulli(p=0),
-            prop_f0=0.85,
-            prop_m0=0.8,
-            prop_f2=0.01,
-            prop_m2=0.02,
-
-            # Age difference preferences
-            age_diff_pars=dict(
-                teens=[(7, 3), (6, 3), (5, 1)],  # (mu,stdev) for levels 0, 1, 2
-                young=[(8, 3), (7, 3), (5, 2)],
-                adult=[(8, 3), (7, 3), (5, 2)],
-            ),
-
-            # Concurrency preferences
-            concurrency_dist=ss.poisson(lam=1),
-            f0_conc=0.0001,
-            f1_conc=0.01,
-            f2_conc=0.1,
-            m0_conc=0.0001,
-            m1_conc=0.2,
-            m2_conc=0.5,
-
-            # Relationship initiation, stability, and duration
-            p_pair_form=ss.bernoulli(p=0.5),  # Probability of a (stable) pair forming between two matched people
-            match_dist=ss.bernoulli(p=0),  # Placeholder value replaced by risk-group stratified values below
-            p_matched_stable=[0.9, 0.5, 0],  # Probability of a stable pair forming between matched people (otherwise casual)
-            p_mismatched_casual=[0.5, 0.5, 0.5],  # Probability of a casual pair forming between mismatched people (otherwise instantanous)
-
-            # Durations of stable and casual relationships
-            stable_dur_pars=dict(
-                teens=[
-                    # (mu,stdev) for levels 0, 1, 2
-                    [ss.dur(100, 'year'),  ss.dur(1, 'year')],
-                    [ss.dur(8, 'year'),  ss.dur(2, 'year')],
-                    [ss.dur(1e-4, 'month'), ss.dur(1e-4, 'month')]
-                ],
-                young=[
-                    [ss.dur(100, 'year'),  ss.dur(1, 'year')],
-                    [ss.dur(10, 'year'),  ss.dur(3, 'year')],
-                    [ss.dur(1e-4, 'month'), ss.dur(1e-4, 'month')]
-                ],
-                adult=[
-                    [ss.dur(100, 'year'),  ss.dur(1, 'year')],
-                    [ss.dur(12, 'year'),  ss.dur(3, 'year')],
-                    [ss.dur(1e-4, 'month'), ss.dur(1e-4, 'month')]
-                ],
-            ),
-            casual_dur_pars=dict(
-                teens=[[ss.dur(1, 'year'), ss.dur(3, 'year')]]*3,
-                young=[[ss.dur(1, 'year'), ss.dur(3, 'year')]]*3,
-                adult=[[ss.dur(1, 'year'), ss.dur(3, 'year')]]*3,
-            ),
-
-            # Acts
-            acts=ss.lognorm_ex(ss.peryear(80), ss.peryear(30)),  # Coital acts/year
-
-            # Sex work parameters
-            fsw_shares=ss.bernoulli(p=0.05),
-            client_shares=ss.bernoulli(p=0.12),
-            sw_seeking_rate=ss.rate(1, 'month'),  # Monthly rate at which clients seek FSWs (1 new SW partner / month)
-            sw_seeking_dist=ss.bernoulli(p=0.5),  # Placeholder value replaced by dt-adjusted sw_seeking_rate
-            sw_beta=1,  
-            sw_intensity=ss.random(),  # At each time step, FSW may work with varying intensity
-
-            # Distributions derived from parameters above - don't adjust
-            age_diffs=ss.normal(),
-            dur_dist=ss.lognorm_ex(),
-        )
-
-        self.update_pars(pars=pars, **kwargs)
-
-        # Set condom use
-        self.condom_data = None
-        if condom_data is not None:
-            self.condom_data = self.process_condom_data(condom_data)
-
-        self.edge_types = {'stable': 0, 'casual': 1, 'onetime': 2, 'sw': 3}
-
-        # Store register
-        if self.pars.store_register:
-            self.breakup_register = [[]]*12
-
-        # Add states
-        self.define_states(
-            ss.BoolArr('participant', default=True),
-            ss.FloatArr('risk_group'),  # Which risk group an agent belongs to
-            ss.BoolArr('fsw'),  # Whether an agent is a female sex worker
-            ss.BoolArr('client'),  # Whether an agent is a client of sex workers
-            ss.FloatArr('concurrency'),  # Preferred number of concurrent partners
-            ss.FloatArr('partners', default=0),  # Actual number of concurrent partners
-            ss.FloatArr('partners_12', default=0),  # Number of partners over the past 12m
-            ss.FloatArr('lifetime_partners', default=0),  # Lifetime total number of partners
-            ss.FloatArr('casual_partners', default=0),
-            ss.FloatArr('stable_partners', default=0),
-            ss.FloatArr('onetime_partners', default=0),
-            ss.FloatArr('sw_partners', default=0),
-            ss.FloatArr('lifetime_casual_partners', default=0),
-            ss.FloatArr('lifetime_stable_partners', default=0),
-            ss.FloatArr('lifetime_onetime_partners', default=0),
-            ss.FloatArr('lifetime_sw_partners', default=0),
-            ss.FloatArr('sw_intensity'),  # Intensity of sex work
-        )
-
-        self.relationship_durs = dict()
-
-        return
-
-    @staticmethod
-    def process_condom_data(condom_data):
-        if sc.isnumber(condom_data):
-            return condom_data
-        elif isinstance(condom_data, pd.DataFrame):
-            df = condom_data.melt(id_vars=['partnership'])
-            dd = dict()
-            for pcombo in df.partnership.unique():
-                key = tuple(map(int, pcombo[1:-1].split(','))) if pcombo != '(fsw,client)' else ('fsw','client')
-                thisdf = df.loc[df.partnership == pcombo]
-                dd[key] = dict()
-                dd[key]['year'] = thisdf.variable.values.astype(int)
-                dd[key]['val'] = thisdf.value.values
-        return dd
-
-    def get_age_risk_pars(self, uids, par):
-        loc = np.full(uids.shape, fill_value=np.nan, dtype=ss_float_)
-        scale = np.full(uids.shape, fill_value=np.nan, dtype=ss_float_)
-        for a_label, (age_lower, age_upper) in self.pars.f_age_group_bins.items():
-            for rg in range(self.pars.n_risk_groups):
-                in_risk_group = (self.sim.people.age[uids] >= age_lower) & (self.sim.people.age[uids] < age_upper) & (self.risk_group[uids] == rg)
-                loc[in_risk_group] = par[a_label][rg][0]
-                scale[in_risk_group] = par[a_label][rg][1]
-        if np.isnan(scale).any() or np.isnan(loc).any():
-            errormsg = 'Invalid entries for age difference preferences.'
-            raise ValueError(errormsg)
-        return loc, scale
-
-    def init_pre(self, sim):
-        super().init_pre(sim)
-        if self.condom_data is not None:
-            if isinstance(self.condom_data, dict):
-                for rgtuple, valdict in self.condom_data.items():
-                    yearvec = self.t.yearvec
-                    self.condom_data[rgtuple]['simvals'] = sc.smoothinterp(yearvec, valdict['year'], valdict['val'])
-        # self.init_results()
-        return
-
-    def init_results(self):
-        self.define_results(
-            ss.Result('share_active', dtype=float, scale=False),
-            ss.Result('partners_f_mean', dtype=float, scale=False),
-            ss.Result('partners_m_mean', dtype=float, scale=False),
-        )
-        return
-
-    def init_post(self):
-        super().init_post(add_pairs=False)
-        self.set_network_states()
-        return
-
-    def set_network_states(self, upper_age=None):
-        self.set_risk_groups(upper_age=upper_age)
-        self.set_concurrency(upper_age=upper_age)
-        self.set_sex_work(upper_age=upper_age)
-        self.set_debut(upper_age=upper_age)
-        return
-
-    def over_debut(self):
-        return self.sim.people.age > self.debut
-
-    def _get_uids(self, upper_age=None, by_sex=True):
-        people = self.sim.people
-        if upper_age is None: upper_age = 1000
-        within_age = people.age <= upper_age
-        if by_sex:
-            f_uids = (within_age & people.female).uids
-            m_uids = (within_age & people.male).uids
-            return f_uids, m_uids
-        else:
-            uids = within_age.uids
-            return uids
-
-    def set_risk_groups(self, upper_age=None):
-        """ Assign each person to a risk group """
-        ppl = self.sim.people
-        uids = self._get_uids(upper_age=upper_age, by_sex=False)
-
-        p_lo = np.full(len(uids), fill_value=np.nan, dtype=ss_float_)
-        p_lo[ppl.female[uids]] = self.pars.prop_f0
-        p_lo[ppl.male[uids]] = self.pars.prop_m0
-        self.pars.p_lo_risk.set(p=p_lo)
-        lo_risk, hi_med_risk = self.pars.p_lo_risk.split(uids)
-
-        p_hi = np.full(len(hi_med_risk), fill_value=np.nan, dtype=ss_float_)
-        p_hi[ppl.female[hi_med_risk]] = self.pars.prop_f2/(1-self.pars.prop_f0)
-        p_hi[ppl.male[hi_med_risk]] = self.pars.prop_m2/(1-self.pars.prop_m0)
-        self.pars.p_hi_risk.set(p=p_hi)
-        hi_risk, med_risk = self.pars.p_hi_risk.split(hi_med_risk)
-
-        self.risk_group[lo_risk] = 0
-        self.risk_group[med_risk] = 1
-        self.risk_group[hi_risk] = 2
-        return
-
-    def set_concurrency(self, upper_age=None):
-        """ Assign each person a preferred number of simultaneous partners """
-        people = self.sim.people
-        if upper_age is None: upper_age = 1000
-        in_age_lim = (people.age < upper_age)
-        uids = in_age_lim.uids
-
-        lam = np.full(uids.shape, fill_value=np.nan, dtype=ss_float_)
-        for rg in range(self.pars.n_risk_groups):
-            f_conc = self.pars[f'f{rg}_conc']
-            m_conc = self.pars[f'm{rg}_conc']
-            in_risk_group = self.risk_group == rg
-            in_group = in_risk_group & in_age_lim
-            f_in = (people.female & in_group)[uids]
-            m_in = (people.male   & in_group)[uids]
-            if f_in.any(): lam[f_in] = f_conc
-            if m_in.any(): lam[m_in] = m_conc
-
-        self.pars.concurrency_dist.set(lam=lam)
-        self.concurrency[uids] = self.pars.concurrency_dist.rvs(uids) + 1
-
-        return
-
-    def set_sex_work(self, upper_age=None):
-        f_uids, m_uids = self._get_uids(upper_age=upper_age)
-        self.fsw[f_uids] = self.pars.fsw_shares.rvs(f_uids)
-        self.client[m_uids] = self.pars.client_shares.rvs(m_uids)
-        return
-
-    def set_debut(self, upper_age=None):
-        uids = self._get_uids(upper_age=upper_age, by_sex=False)
-        par1 = np.full(len(uids), fill_value=np.nan, dtype=ss_float_)
-        par2 = np.full(len(uids), fill_value=np.nan, dtype=ss_float_)
-        par1[self.sim.people.female[uids]] = self.pars.debut_pars_f[0]
-        par2[self.sim.people.female[uids]] = self.pars.debut_pars_f[1]
-        par1[self.sim.people.male[uids]] = self.pars.debut_pars_m[0]
-        par2[self.sim.people.male[uids]] = self.pars.debut_pars_m[1]
-        self.pars.debut.set(mean=par1, std=par2)
-        self.debut[uids] = self.pars.debut.rvs(uids)
-        return
-
-    def match_pairs(self, ppl):
-        """
-        Match pairs by age, using sorting rather than the linear sum assignment
-        """
-
-        # Find people eligible for a relationship
-        active = self.over_debut()
-        underpartnered = self.partners < self.concurrency
-        f_eligible = active & ppl.female & underpartnered
-        m_eligible = active & ppl.male & underpartnered
-        f_looking = self.pars.p_pair_form.filter(f_eligible.uids)  # ss.uids of women looking for partners
-
-        if len(f_looking) == 0 or m_eligible.count() == 0:
-            raise NoPartnersFound()
-
-        # Get mean age differences and desired ages
-        loc, scale = self.get_age_risk_pars(f_looking, self.pars.age_diff_pars)
-        self.pars.age_diffs.set(loc=loc, scale=scale)
-        age_gaps = self.pars.age_diffs.rvs(f_looking)   # Sample the age differences
-        desired_ages = ppl.age[f_looking] + age_gaps    # Desired ages of the male partners
-        m_ages = ppl.age[m_eligible]            # Ages of eligible males
-        ind_m = np.argsort(m_ages)  # Use sort instead of linear_sum_agreement
-        ind_f = np.argsort(desired_ages)
-        p1 = m_eligible.uids[ind_m]
-        p2 = f_looking[ind_f]
-        maxlen = min(len(p1), len(p2))
-        p1 = p1[:maxlen]
-        p2 = p2[:maxlen]
-
-        return p1, p2
-
-    def add_pairs_sw(self):
-        ppl = self.sim.people
-        dt = self.t.dt
-
-        try:
-            p1, p2 = self.match_sex_workers(ppl)
-        except NoPartnersFound:
-            return
-
-        match_count = len(p1)
-        beta = np.ones(match_count, dtype=ss_float_)
-        condoms = np.zeros(match_count, dtype=ss_float_)
-        acts = (self.pars.acts.rvs(p2)).astype(int)
-        dur = np.full(match_count, fill_value=dt)
-        age_p1 = ppl.age[p1]
-        age_p2 = ppl.age[p2]
-        edge_types = np.full(match_count, dtype=ss_float_, fill_value=self.edge_types['sw'])
-
-        self.append(p1=p1, p2=p2, beta=beta, condoms=condoms, dur=dur, acts=acts, sw=[True]*match_count, age_p1=age_p1, age_p2=age_p2, edge_type=edge_types)
-
-        p1_edges, p1_counts = np.unique(p1, return_counts=True)
-        p2_edges, p2_counts = np.unique(p2, return_counts=True)
-
-        # update partner counts
-        self.lifetime_sw_partners[p1_edges] += p1_counts
-        self.lifetime_sw_partners[p2_edges] += p2_counts
-
-        return
-
-    def add_pairs_nonsw(self, ti=None):
-        ppl = self.sim.people
-        dt = self.t.dt
-
-        try:
-            p1, p2 = self.match_pairs(ppl)
-        except NoPartnersFound:
-            return
-
-
-        matched_risk = (self.risk_group[p1] == self.risk_group[p2])
-        mismatched_risk = (self.risk_group[p1] != self.risk_group[p2])
-
-
-        # Set the probability of forming a partnership
-        p_match = np.full(len(p1), fill_value=np.nan, dtype=ss_float_)
-        for rg in range(self.pars.n_risk_groups):
-            p_match[matched_risk & (self.risk_group[p1] == rg)] = self.pars.p_matched_stable[rg]
-            p_match[mismatched_risk & (self.risk_group[p2] == rg)] = self.pars.p_mismatched_casual[rg]
-        self.pars.match_dist.set(p=p_match)
-        matches = self.pars.match_dist.rvs(p2)
-        stable = matches & matched_risk
-
-        casual = matches & mismatched_risk
-
-        any_match = stable | casual
-
-        match_count = sum(any_match)
-        p1 = p1[any_match]
-        p2 = p2[any_match]
-
-        beta = np.ones(match_count, dtype=ss_float_)
-        condoms = np.zeros(match_count, dtype=ss_float_)
-        acts = (self.pars.acts.rvs(p2)).astype(int)
-        dur = np.full(match_count, fill_value=dt)
-        age_p1 = ppl.age[p1]
-        age_p2 = ppl.age[p2]
-        edge_types = np.full(match_count, dtype=ss_float_, fill_value=np.nan)
-        edge_types[stable[any_match]] = self.edge_types['stable']
-        edge_types[casual[any_match]] = self.edge_types['casual']
-
-        # Set duration
-        dur_mean = np.full(match_count, fill_value=np.nan, dtype=ss_float_)
-        dur_std = np.full(match_count, fill_value=np.nan, dtype=ss_float_)
-        for which, bools in {'stable': stable[any_match], 'casual': casual[any_match]}.items():
-            if bools.any():
-                uids = p2[bools]
-                mean, std = self.get_age_risk_pars(uids, self.pars[f'{which}_dur_pars'])
-                # inds = bools[any_match].nonzero()[-1]
-                # dur_mean[inds] = mean
-                # dur_std[inds] = std
-                dur_mean[bools] = mean
-                dur_std[bools] = std
-        self.pars.dur_dist.set(mean=dur_mean, std=dur_std)
-        dur[:] = self.pars.dur_dist.rvs(p2)
-
-        edge_types[(dur < 1)] = self.edge_types['onetime']
-
-<<<<<<< HEAD
-        # relationships = (edge_types != self.edge_types['stable']) | (edge_types == self.edge_types['casual'])
-        relationships = (dur >= 1)
-=======
-        relationships = (edge_types == self.edge_types['stable']) | (edge_types == self.edge_types['casual'])
->>>>>>> fa2c89cb
-        for (a, b, reldur) in zip(p1[relationships], p2[relationships], dur[relationships]):
-            pair = (min(a,b), max(a,b))
-            if not pair in self.relationship_durs:
-                self.relationship_durs[pair] = []
-            self.relationship_durs[pair].append({'start': self.ti, 'dur': reldur}) # set dur to intended duration. When the relationship actually ends, this will be updated
-
-<<<<<<< HEAD
-        self.append(p1=p1, p2=p2, beta=beta, condoms=condoms, dur=dur, acts=acts, sw=[False]*match_count, age_p1=age_p1, age_p2=age_p2, edge_type=edge_types)
-=======
-
-        self.append(p1=p1, p2=p2, beta=beta, condoms=condoms, dur=dur, acts=acts, sw=sw, age_p1=age_p1, age_p2=age_p2, edge_type=edge_types)
->>>>>>> fa2c89cb
-
-        # Checks
-        if (self.sim.people.female[p1].any() or self.sim.people.male[p2].any()) and (self.name == 'structuredsexual'):
-            errormsg = 'Same-sex pairings should not be possible in this network'
-            raise ValueError(errormsg)
-        if len(p1) != len(p2):
-            errormsg = 'Unequal lengths in edge list'
-            raise ValueError(errormsg)
-
-        # Add stable and casual partner counts, not including SW partners
-
-        for key, edge_type in self.edge_types.items():
-            p1_edges, p1_counts = np.unique(p1[edge_types==edge_type], return_counts=True)
-            p2_edges, p2_counts = np.unique(p2[edge_types==edge_type], return_counts=True)
-
-            # update partner counts
-            self.partners[p1_edges] += p1_counts
-            self.partners[p2_edges] += p2_counts
-            self.lifetime_partners[p1_edges] += p1_counts
-            self.lifetime_partners[p2_edges] += p2_counts
-            getattr(self, f'{key}_partners')[p1_edges] += p1_counts
-            getattr(self, f'{key}_partners')[p2_edges] += p2_counts
-            getattr(self, f'lifetime_{key}_partners')[p1_edges] += p1_counts
-            getattr(self, f'lifetime_{key}_partners')[p2_edges] += p2_counts
-
-
-
-        # # Add partner counts, not including SW partners
-        # unique_p1, counts_p1 = np.unique(p1_gp, return_counts=True)
-        # unique_p2, counts_p2 = np.unique(p2_gp, return_counts=True)
-        # self.partners[unique_p1] += counts_p1
-        # self.partners[unique_p2] += counts_p2
-        # self.lifetime_partners[unique_p1] += counts_p1
-        # self.lifetime_partners[unique_p2] += counts_p2
-
-        return
-
-
-
-
-
-
-
-
-
-
-    def add_pairs(self, ti=None):
-
-        self.add_pairs_nonsw(ti)
-        self.add_pairs_sw()
-
-        return
-        # """ Add pairs """
-        # ppl = self.sim.people
-        # dt = self.t.dt
-        #
-        # # Obtain new pairs
-        # try:
-        #     p1_gp, p2_gp = self.match_pairs(ppl)
-        #     p1_sw, p2_sw = self.match_sex_workers(ppl)
-        # except NoPartnersFound:
-        #     return
-        #
-        # p1 = p1_gp.concat(p1_sw)
-        # p2 = p2_gp.concat(p2_sw)
-        # sw = np.array([False]*len(p1_gp) + [True]*len(p1_sw))
-        #
-        # # Initialize beta, acts, duration
-        # beta = np.ones(len(p2), dtype=ss_float_)
-        # condoms = np.zeros(len(p2), dtype=ss_float_)  # FILLED IN LATER
-        # acts = (self.pars.acts.rvs(p2)).astype(int)  # Number of acts per timestep - does not depend on commitment/risk group
-        # dur = np.full(len(p2), dtype=ss_float_, fill_value=dt)  # Default duration is dt, replaced for stable matches
-        # age_p1 = ppl.age[p1]
-        # age_p2 = ppl.age[p2]
-        # edge_types = np.full(len(p2), dtype=ss_float_, fill_value=np.nan)  # Edge types: stable, casual, onetime, sw
-        #
-        # edge_types[sw] = self.edge_types['sw']  # Set edge
-        #
-        # # Determine whether the pair have matched risk profiles
-        # # Partners with mismatched risk profiles may still form a casual partnership
-        # matched_risk = (self.risk_group[p1] == self.risk_group[p2]) & ~sw
-        # mismatched_risk = (self.risk_group[p1] != self.risk_group[p2]) & ~sw
-        #
-        # # Set the probability of forming a partnership
-        # p_match = np.full(len(p1), fill_value=np.nan, dtype=ss_float_)
-        # for rg in range(self.pars.n_risk_groups):
-        #     p_match[matched_risk & (self.risk_group[p1] == rg)] = self.pars.p_matched_stable[rg]
-        #     p_match[mismatched_risk & (self.risk_group[p2] == rg)] = self.pars.p_mismatched_casual[rg]
-        # self.pars.match_dist.set(p=p_match)
-        # matches = self.pars.match_dist.rvs(p2)
-        # stable = matches & matched_risk
-        # edge_types[stable] = self.edge_types['stable']
-        # casual = matches & mismatched_risk
-        # edge_types[casual] = self.edge_types['casual']
-        # any_match = stable | casual
-        #
-        # # Set duration
-        # dur_mean = np.full(sum(any_match), fill_value=np.nan, dtype=ss_float_)
-        # dur_std = np.full(sum(any_match), fill_value=np.nan, dtype=ss_float_)
-        # for which, bools in {'stable': stable, 'casual': casual}.items():
-        #     if bools.any():
-        #         uids = p2[bools]
-        #         mean, std = self.get_age_risk_pars(uids, self.pars[f'{which}_dur_pars'])
-        #         inds = bools[any_match].nonzero()[-1]
-        #         dur_mean[inds] = mean
-        #         dur_std[inds] = std
-        # self.pars.dur_dist.set(mean=dur_mean, std=dur_std)
-        # dur[any_match] = self.pars.dur_dist.rvs(p2[any_match])
-        #
-        # edge_types[any_match & (dur < 1)] = self.edge_types['onetime']
-        #
-        # relationships = (edge_types == self.edge_types['stable']) | (edge_types == self.edge_types['casual'])
-        # for (a, b, reldur) in zip(p1[relationships], p2[relationships], dur[relationships]):
-        #     pair = (min(a,b), max(a,b))
-        #     if not pair in self.relationship_durs:
-        #         self.relationship_durs[pair] = []
-        #     self.relationship_durs[pair].append({'start': self.ti, 'dur': reldur}) # set dur to intended duration. When the relationship actually ends, this will be updated
-        #
-        #
-        # self.append(p1=p1, p2=p2, beta=beta, condoms=condoms, dur=dur, acts=acts, sw=sw, age_p1=age_p1, age_p2=age_p2, edge_type=edge_types)
-        #
-        # # Checks
-        # if (self.sim.people.female[p1].any() or self.sim.people.male[p2].any()) and (self.name == 'structuredsexual'):
-        #     errormsg = 'Same-sex pairings should not be possible in this network'
-        #     raise ValueError(errormsg)
-        # if len(p1) != len(p2):
-        #     errormsg = 'Unequal lengths in edge list'
-        #     raise ValueError(errormsg)
-        #
-        # # Add stable and casual partner counts, not including SW partners
-        #
-        # for key, edge_type in self.edge_types.items():
-        #     p1_edges, p1_counts = np.unique(p1[edge_types==edge_type], return_counts=True)
-        #     p2_edges, p2_counts = np.unique(p2[edge_types==edge_type], return_counts=True)
-        #
-        #     # update partner counts
-        #     getattr(self, f'{key}_partners')[p1_edges] += p1_counts
-        #     getattr(self, f'{key}_partners')[p2_edges] += p2_counts
-        #     getattr(self, f'lifetime_{key}_partners')[p1_edges] += p1_counts
-        #     getattr(self, f'lifetime_{key}_partners')[p2_edges] += p2_counts
-        #
-        #
-        #
-        # # Add partner counts, not including SW partners
-        # unique_p1, counts_p1 = np.unique(p1_gp, return_counts=True)
-        # unique_p2, counts_p2 = np.unique(p2_gp, return_counts=True)
-        # self.partners[unique_p1] += counts_p1
-        # self.partners[unique_p2] += counts_p2
-        # self.lifetime_partners[unique_p1] += counts_p1
-        # self.lifetime_partners[unique_p2] += counts_p2
-        #
-        # return
-
-    def match_sex_workers(self, ppl):
-        """ Match sex workers to clients """
-
-        # Find people eligible for a relationship
-        active = self.over_debut()
-        active_fsw = active & self.fsw
-        active_clients = active & self.client
-        self.sw_intensity[active_fsw.uids] = self.pars.sw_intensity.rvs(active_fsw.uids)
-
-        # Find clients who will seek FSW
-        self.pars.sw_seeking_dist.pars.p = np.clip(self.pars.sw_seeking_rate, 0, 1)
-        m_looking = self.pars.sw_seeking_dist.filter(active_clients.uids)
-
-        # Attempt to assign a sex worker to every client by repeat sampling the sex workers.
-        # FSW with higher work intensity will be sampled more frequently
-        if len(m_looking) > len(active_fsw.uids):
-            n_repeats = (self.sw_intensity[active_fsw]*10).astype(int)+1
-            fsw_repeats = np.repeat(active_fsw.uids, n_repeats)
-            if len(fsw_repeats) < len(m_looking):
-                fsw_repeats = np.repeat(fsw_repeats, 10)  # 10x the number of clients each sex worker can have
-
-            # Might still not have enough FSW, so form as many pairs as possible
-            n_pairs = min(len(fsw_repeats), len(m_looking))
-            if len(fsw_repeats) < len(m_looking):
-                p1 = m_looking[:n_pairs]
-                p2 = fsw_repeats
-            else:
-                unique_sw, counts_sw = np.unique(fsw_repeats, return_counts=True)
-                count_repeats = np.repeat(counts_sw, counts_sw)
-                weights = self.sw_intensity[fsw_repeats] / count_repeats
-                choices = np.argsort(-weights)[:n_pairs]
-                p2 = fsw_repeats[choices]
-                p1 = m_looking
-
-        else:
-            n_pairs = len(m_looking)
-            weights = self.sw_intensity[active_fsw]
-            choices = np.argsort(-weights)[:n_pairs]
-            p2 = active_fsw.uids[choices]
-            p1 = m_looking
-
-        return p1, p2
-
-    def end_pairs(self):
-        people = self.sim.people
-
-        self.edges.dur = self.edges.dur - 1  # Decrement the duration of each partnership, noting that dur is timesteps
-
-        # Non-alive agents are removed
-        alive_bools = people.alive[ss.uids(self.edges.p1)] & people.alive[ss.uids(self.edges.p2)]
-        active = (self.edges.dur > 0) & alive_bools
-
-        # Update the breakup register
-        if self.pars.store_register:
-            over_12m = self.breakup_register[11]
-            if len(over_12m):
-                u, c = np.unique(over_12m, return_counts=True)
-                self.partners_12[u] -= c
-            self.breakup_register = self.breakup_register[:11]  # Forget partners from >12m ago
-            just_ended = (self.edges.dur == 0) & alive_bools
-            je1 = ss.uids(self.edges.p1[just_ended])
-            je2 = ss.uids(self.edges.p2[just_ended])
-            je_uids = je1.concat(je2)
-            self.breakup_register.insert(0, je1.concat(je2))
-            if len(je_uids):
-                u, c = np.unique(je_uids, return_counts=True)
-                self.partners_12[u] += c
-
-        # For gen pop contacts that are due to expire, decrement the partner count
-        inactive_gp = ~active & (~self.edges.sw)
-
-        p1_edges = self.edges.p1[inactive_gp]
-        p2_edges = self.edges.p2[inactive_gp]
-        edge_types = self.edges.edge_type[inactive_gp]
-        onetimes = edge_types == self.edge_types['onetime']
-        casuals  = edge_types == self.edge_types['casual']
-        stables  = edge_types == self.edge_types['stable']
-        sw = edge_types == self.edge_types['sw']
-
-        self.partners[p1_edges] -= 1
-        self.partners[p2_edges] -= 1
-
-        self.onetime_partners[p1_edges[onetimes]] -= 1
-        self.onetime_partners[p2_edges[onetimes]] -= 1
-        self.casual_partners[p1_edges[casuals]] -= 1
-        self.casual_partners[p2_edges[casuals]] -= 1
-        self.stable_partners[p1_edges[stables]] -= 1
-        self.stable_partners[p2_edges[stables]] -= 1
-        self.sw_partners[p1_edges[sw]] -= 1
-        self.sw_partners[p2_edges[sw]] -= 1
-        for a, b in zip(p1_edges[(casuals + stables)], p2_edges[(casuals + stables)]):
-            pair = (min(a,b), max(a,b))
-            self.relationship_durs[pair][-1]['dur'] = self.ti - self.relationship_durs[pair][-1]['start']
-
-        # For all contacts that are due to expire, remove them from the contacts list
-        if len(active) > 0:
-            for k in self.meta_keys():
-                self.edges[k] = (self.edges[k][active])
-
-        return
-
-    def update_results(self):
-        ti = self.ti
-        self.results.share_active[ti] = len(self.active(self.sim.people).uids)/len(self.sim.people)
-
-    def net_beta(self, disease_beta=None, uids=None, disease=None):
-        if uids is None: uids = Ellipsis
-        p_condom = self.edges.condoms[uids]
-        eff_condom = disease.pars.eff_condom
-        p_trans_condom = (1 - disease_beta*(1-eff_condom))**(self.edges.acts[uids]*p_condom)
-        p_trans_no_condom = (1 - disease_beta)**(self.edges.acts[uids]*(1-p_condom))
-        p_trans = 1 - p_trans_condom * p_trans_no_condom
-        result = p_trans * self.edges.beta[uids]
-        return result
-
-    def set_condom_use(self):
-        """ Set condom use """
-        if self.condom_data is not None:
-            if isinstance(self.condom_data, dict):
-                for rgm in range(self.pars.n_risk_groups):
-                    for rgf in range(self.pars.n_risk_groups):
-                        risk_pairing = (self.risk_group[self.p1] == rgm) & (self.risk_group[self.p2] == rgf)
-                        self.edges.condoms[risk_pairing] = self.condom_data[(rgm, rgf)]['simvals'][self.ti]
-                self.edges.condoms[self.edges.sw] = self.condom_data[('fsw','client')]['simvals'][self.ti]
-
-            elif sc.isnumber(self.condom_data):
-                self.edges.condoms[:] = self.condom_data
-
-            else:
-                raise Exception("Unknown condom data input type")
-
-        return
-
-    def count_partners(self):
-        """ Count the number of partners each person has had over the past 3/12 months """
-        self.lifetime_partners
-        return
-
-    def step(self):
-        self.end_pairs()
-        self.set_network_states(upper_age=self.t.dt_year)
-        self.add_pairs()
-        self.set_condom_use()
-
-        self.count_partners()
-
-        return
-
-
-class AgeMatchedMSM(StructuredSexual):
-
-    def __init__(self, pars=None, **kwargs):
-        super().__init__(name='msm')
-        self.define_pars(
-            msm_share=ss.bernoulli(p=0.015),
-        )
-        self.update_pars(pars=pars, **kwargs)
-
-        return
-
-    def set_network_states(self, upper_age=None):
-        self.set_msm(upper_age=upper_age)
-        return
-
-    def set_msm(self, upper_age=None):
-        _, m_uids = self._get_uids(upper_age=upper_age)
-        self.participant[m_uids] = self.pars.msm_share.rvs(m_uids)
-        return
-
-    def match_pairs(self, ppl):
-        """ Match males by age using sorting """
-
-        # Find people eligible for a relationship
-        active = self.over_debut()
-        underpartnered = self.partners < self.concurrency
-        m_eligible = active & ppl.male & underpartnered
-        m_looking = self.pars.p_pair_form.filter(m_eligible.uids)
-
-        if len(m_looking) == 0:
-            raise NoPartnersFound()
-
-        # Match mairs by sorting the men looking for partners by age, then matching pairs by taking
-        # 2 people at a time from the sorted list
-        m_ages = ppl.age[m_looking]
-        ind_m = np.argsort(m_ages)
-        p1 = m_looking[ind_m][::2]
-        p2 = m_looking[ind_m][1::2]
-        maxlen = min(len(p1), len(p2))
-        p1 = p1[:maxlen]
-        p2 = p2[:maxlen]
-
-        # Make sure everyone only appears once (?)
-        if len(np.intersect1d(p1, p2)):
-            errormsg = 'Some people appear in both p1 and p2'
-            raise ValueError(errormsg)
-
-        return p1, p2
-
-
-class AgeApproxMSM(StructuredSexual):
-
-    def __init__(self, **kwargs):
-        super().__init__(name='msm', **kwargs)
-
-    def match_pairs(self, ppl):
-        """ Match pairs using age preferences """
-
-        # Find people eligible for a relationship
-        active = self.over_debut()
-        underpartnered = self.partners < self.concurrency
-        m_eligible = active & ppl.male & underpartnered
-        m_looking = self.pars.p_pair_form.filter(m_eligible.uids)
-
-        # Split the total number of males looking for partners into 2 groups
-        # The first group will be matched with the second group
-        group1 = m_looking[::2]
-        group2 = m_looking[1::2]
-        loc, scale = self.get_age_risk_pars(group1, self.pars.age_diff_pars)
-        self.pars.age_diffs.set(loc=loc, scale=scale)
-        age_gaps = self.pars.age_diffs.rvs(group1)
-        desired_ages = ppl.age[group1] + age_gaps
-        g2_ages = ppl.age[group2]
-        ind_p1 = np.argsort(g2_ages)
-        ind_p2 = np.argsort(desired_ages)
-        p1 = m_eligible.uids[ind_p1]
-        p2 = group2[ind_p2]
-        maxlen = min(len(p1), len(p2))
-        p1 = p1[:maxlen]
-        p2 = p2[:maxlen]
-
+"""
+Define sexual network for STI transmission.
+
+Overview:
+
+- Risk groups: agents are randomly assigned into one of 3 main risk groups:
+
+    - 0 = marry and remain married to a single partner throughout their lifetime
+    - 1 = marry and then divorce or who have concurrent partner(s) during their marriage
+    - 2 = never marry
+    
+- In addition, a proportion of each of the groups above engages in sex work.
+"""
+
+import starsim as ss
+import sciris as sc
+import numpy as np
+import pandas as pd
+import scipy.optimize as spo
+import scipy.spatial as spsp
+
+ss_float_ = ss.dtypes.float
+
+# Specify all externally visible functions this file defines; see also more definitions below
+__all__ = ['StructuredSexual', 'AgeMatchedMSM', 'AgeApproxMSM']
+
+
+class NoPartnersFound(Exception):
+    # Raise this exception if the matching algorithm wasn't able to match any partners
+    pass
+
+
+class StructuredSexual(ss.SexualNetwork):
+    """
+    Structured sexual network
+    """
+
+    def __init__(self, pars=None, key_dict=None, condom_data=None, name=None, **kwargs):
+
+        key_dict = sc.mergedicts({
+            'sw': bool,
+            'condoms': ss_float_,
+            'age_p1': ss_float_,
+            'age_p2': ss_float_,
+            'edge_type': ss_float_, # edge type tracks stable/casual/onetime
+        }, key_dict)
+
+        super().__init__(key_dict=key_dict, name=name)
+
+        self.define_pars(
+            # Settings - generally shouldn't be adjusted
+            unit='month',
+            store_register=False,
+            n_risk_groups=3,
+            f_age_group_bins=dict(  # For separating women into age groups: teens, young women, adult women
+                teens=(0, 20),
+                young=(20, 25),
+                adult=(25, np.inf),
+            ),
+
+            # Age of sexual debut
+            debut=ss.lognorm_ex(20, 3),
+            debut_pars_f=[20, 3],
+            debut_pars_m=[21, 3],
+
+            # Risk groups
+            p_lo_risk=ss.bernoulli(p=0),
+            p_hi_risk=ss.bernoulli(p=0),
+            prop_f0=0.85,
+            prop_m0=0.8,
+            prop_f2=0.01,
+            prop_m2=0.02,
+
+            # Age difference preferences
+            age_diff_pars=dict(
+                teens=[(7, 3), (6, 3), (5, 1)],  # (mu,stdev) for levels 0, 1, 2
+                young=[(8, 3), (7, 3), (5, 2)],
+                adult=[(8, 3), (7, 3), (5, 2)],
+            ),
+
+            # Concurrency preferences
+            concurrency_dist=ss.poisson(lam=1),
+            f0_conc=0.0001,
+            f1_conc=0.01,
+            f2_conc=0.1,
+            m0_conc=0.0001,
+            m1_conc=0.2,
+            m2_conc=0.5,
+
+            # Relationship initiation, stability, and duration
+            p_pair_form=ss.bernoulli(p=0.5),  # Probability of a (stable) pair forming between two matched people
+            match_dist=ss.bernoulli(p=0),  # Placeholder value replaced by risk-group stratified values below
+            p_matched_stable=[0.9, 0.5, 0],  # Probability of a stable pair forming between matched people (otherwise casual)
+            p_mismatched_casual=[0.5, 0.5, 0.5],  # Probability of a casual pair forming between mismatched people (otherwise instantanous)
+
+            # Durations of stable and casual relationships
+            stable_dur_pars=dict(
+                teens=[
+                    # (mu,stdev) for levels 0, 1, 2
+                    [ss.dur(100, 'year'),  ss.dur(1, 'year')],
+                    [ss.dur(8, 'year'),  ss.dur(2, 'year')],
+                    [ss.dur(1e-4, 'month'), ss.dur(1e-4, 'month')]
+                ],
+                young=[
+                    [ss.dur(100, 'year'),  ss.dur(1, 'year')],
+                    [ss.dur(10, 'year'),  ss.dur(3, 'year')],
+                    [ss.dur(1e-4, 'month'), ss.dur(1e-4, 'month')]
+                ],
+                adult=[
+                    [ss.dur(100, 'year'),  ss.dur(1, 'year')],
+                    [ss.dur(12, 'year'),  ss.dur(3, 'year')],
+                    [ss.dur(1e-4, 'month'), ss.dur(1e-4, 'month')]
+                ],
+            ),
+            casual_dur_pars=dict(
+                teens=[[ss.dur(1, 'year'), ss.dur(3, 'year')]]*3,
+                young=[[ss.dur(1, 'year'), ss.dur(3, 'year')]]*3,
+                adult=[[ss.dur(1, 'year'), ss.dur(3, 'year')]]*3,
+            ),
+
+            # Acts
+            acts=ss.lognorm_ex(ss.peryear(80), ss.peryear(30)),  # Coital acts/year
+
+            # Sex work parameters
+            fsw_shares=ss.bernoulli(p=0.05),
+            client_shares=ss.bernoulli(p=0.12),
+            sw_seeking_rate=ss.rate(1, 'month'),  # Monthly rate at which clients seek FSWs (1 new SW partner / month)
+            sw_seeking_dist=ss.bernoulli(p=0.5),  # Placeholder value replaced by dt-adjusted sw_seeking_rate
+            sw_beta=1,  
+            sw_intensity=ss.random(),  # At each time step, FSW may work with varying intensity
+
+            # Distributions derived from parameters above - don't adjust
+            age_diffs=ss.normal(),
+            dur_dist=ss.lognorm_ex(),
+        )
+
+        self.update_pars(pars=pars, **kwargs)
+
+        # Set condom use
+        self.condom_data = None
+        if condom_data is not None:
+            self.condom_data = self.process_condom_data(condom_data)
+
+        self.edge_types = {'stable': 0, 'casual': 1, 'onetime': 2, 'sw': 3}
+
+        # Store register
+        if self.pars.store_register:
+            self.breakup_register = [[]]*12
+
+        # Add states
+        self.define_states(
+            ss.BoolArr('participant', default=True),
+            ss.FloatArr('risk_group'),  # Which risk group an agent belongs to
+            ss.BoolArr('fsw'),  # Whether an agent is a female sex worker
+            ss.BoolArr('client'),  # Whether an agent is a client of sex workers
+            ss.FloatArr('concurrency'),  # Preferred number of concurrent partners
+            ss.FloatArr('partners', default=0),  # Actual number of concurrent partners
+            ss.FloatArr('partners_12', default=0),  # Number of partners over the past 12m
+            ss.FloatArr('lifetime_partners', default=0),  # Lifetime total number of partners
+            ss.FloatArr('casual_partners', default=0),
+            ss.FloatArr('stable_partners', default=0),
+            ss.FloatArr('onetime_partners', default=0),
+            ss.FloatArr('sw_partners', default=0),
+            ss.FloatArr('lifetime_casual_partners', default=0),
+            ss.FloatArr('lifetime_stable_partners', default=0),
+            ss.FloatArr('lifetime_onetime_partners', default=0),
+            ss.FloatArr('lifetime_sw_partners', default=0),
+            ss.FloatArr('sw_intensity'),  # Intensity of sex work
+        )
+
+        self.relationship_durs = dict()
+
+        return
+
+    @staticmethod
+    def process_condom_data(condom_data):
+        if sc.isnumber(condom_data):
+            return condom_data
+        elif isinstance(condom_data, pd.DataFrame):
+            df = condom_data.melt(id_vars=['partnership'])
+            dd = dict()
+            for pcombo in df.partnership.unique():
+                key = tuple(map(int, pcombo[1:-1].split(','))) if pcombo != '(fsw,client)' else ('fsw','client')
+                thisdf = df.loc[df.partnership == pcombo]
+                dd[key] = dict()
+                dd[key]['year'] = thisdf.variable.values.astype(int)
+                dd[key]['val'] = thisdf.value.values
+        return dd
+
+    def get_age_risk_pars(self, uids, par):
+        loc = np.full(uids.shape, fill_value=np.nan, dtype=ss_float_)
+        scale = np.full(uids.shape, fill_value=np.nan, dtype=ss_float_)
+        for a_label, (age_lower, age_upper) in self.pars.f_age_group_bins.items():
+            for rg in range(self.pars.n_risk_groups):
+                in_risk_group = (self.sim.people.age[uids] >= age_lower) & (self.sim.people.age[uids] < age_upper) & (self.risk_group[uids] == rg)
+                loc[in_risk_group] = par[a_label][rg][0]
+                scale[in_risk_group] = par[a_label][rg][1]
+        if np.isnan(scale).any() or np.isnan(loc).any():
+            errormsg = 'Invalid entries for age difference preferences.'
+            raise ValueError(errormsg)
+        return loc, scale
+
+    def init_pre(self, sim):
+        super().init_pre(sim)
+        if self.condom_data is not None:
+            if isinstance(self.condom_data, dict):
+                for rgtuple, valdict in self.condom_data.items():
+                    yearvec = self.t.yearvec
+                    self.condom_data[rgtuple]['simvals'] = sc.smoothinterp(yearvec, valdict['year'], valdict['val'])
+        # self.init_results()
+        return
+
+    def init_results(self):
+        self.define_results(
+            ss.Result('share_active', dtype=float, scale=False),
+            ss.Result('partners_f_mean', dtype=float, scale=False),
+            ss.Result('partners_m_mean', dtype=float, scale=False),
+        )
+        return
+
+    def init_post(self):
+        super().init_post(add_pairs=False)
+        self.set_network_states()
+        return
+
+    def set_network_states(self, upper_age=None):
+        self.set_risk_groups(upper_age=upper_age)
+        self.set_concurrency(upper_age=upper_age)
+        self.set_sex_work(upper_age=upper_age)
+        self.set_debut(upper_age=upper_age)
+        return
+
+    def over_debut(self):
+        return self.sim.people.age > self.debut
+
+    def _get_uids(self, upper_age=None, by_sex=True):
+        people = self.sim.people
+        if upper_age is None: upper_age = 1000
+        within_age = people.age <= upper_age
+        if by_sex:
+            f_uids = (within_age & people.female).uids
+            m_uids = (within_age & people.male).uids
+            return f_uids, m_uids
+        else:
+            uids = within_age.uids
+            return uids
+
+    def set_risk_groups(self, upper_age=None):
+        """ Assign each person to a risk group """
+        ppl = self.sim.people
+        uids = self._get_uids(upper_age=upper_age, by_sex=False)
+
+        p_lo = np.full(len(uids), fill_value=np.nan, dtype=ss_float_)
+        p_lo[ppl.female[uids]] = self.pars.prop_f0
+        p_lo[ppl.male[uids]] = self.pars.prop_m0
+        self.pars.p_lo_risk.set(p=p_lo)
+        lo_risk, hi_med_risk = self.pars.p_lo_risk.split(uids)
+
+        p_hi = np.full(len(hi_med_risk), fill_value=np.nan, dtype=ss_float_)
+        p_hi[ppl.female[hi_med_risk]] = self.pars.prop_f2/(1-self.pars.prop_f0)
+        p_hi[ppl.male[hi_med_risk]] = self.pars.prop_m2/(1-self.pars.prop_m0)
+        self.pars.p_hi_risk.set(p=p_hi)
+        hi_risk, med_risk = self.pars.p_hi_risk.split(hi_med_risk)
+
+        self.risk_group[lo_risk] = 0
+        self.risk_group[med_risk] = 1
+        self.risk_group[hi_risk] = 2
+        return
+
+    def set_concurrency(self, upper_age=None):
+        """ Assign each person a preferred number of simultaneous partners """
+        people = self.sim.people
+        if upper_age is None: upper_age = 1000
+        in_age_lim = (people.age < upper_age)
+        uids = in_age_lim.uids
+
+        lam = np.full(uids.shape, fill_value=np.nan, dtype=ss_float_)
+        for rg in range(self.pars.n_risk_groups):
+            f_conc = self.pars[f'f{rg}_conc']
+            m_conc = self.pars[f'm{rg}_conc']
+            in_risk_group = self.risk_group == rg
+            in_group = in_risk_group & in_age_lim
+            f_in = (people.female & in_group)[uids]
+            m_in = (people.male   & in_group)[uids]
+            if f_in.any(): lam[f_in] = f_conc
+            if m_in.any(): lam[m_in] = m_conc
+
+        self.pars.concurrency_dist.set(lam=lam)
+        self.concurrency[uids] = self.pars.concurrency_dist.rvs(uids) + 1
+
+        return
+
+    def set_sex_work(self, upper_age=None):
+        f_uids, m_uids = self._get_uids(upper_age=upper_age)
+        self.fsw[f_uids] = self.pars.fsw_shares.rvs(f_uids)
+        self.client[m_uids] = self.pars.client_shares.rvs(m_uids)
+        return
+
+    def set_debut(self, upper_age=None):
+        uids = self._get_uids(upper_age=upper_age, by_sex=False)
+        par1 = np.full(len(uids), fill_value=np.nan, dtype=ss_float_)
+        par2 = np.full(len(uids), fill_value=np.nan, dtype=ss_float_)
+        par1[self.sim.people.female[uids]] = self.pars.debut_pars_f[0]
+        par2[self.sim.people.female[uids]] = self.pars.debut_pars_f[1]
+        par1[self.sim.people.male[uids]] = self.pars.debut_pars_m[0]
+        par2[self.sim.people.male[uids]] = self.pars.debut_pars_m[1]
+        self.pars.debut.set(mean=par1, std=par2)
+        self.debut[uids] = self.pars.debut.rvs(uids)
+        return
+
+    def match_pairs(self, ppl):
+        """
+        Match pairs by age, using sorting rather than the linear sum assignment
+        """
+
+        # Find people eligible for a relationship
+        active = self.over_debut()
+        underpartnered = self.partners < self.concurrency
+        f_eligible = active & ppl.female & underpartnered
+        m_eligible = active & ppl.male & underpartnered
+        f_looking = self.pars.p_pair_form.filter(f_eligible.uids)  # ss.uids of women looking for partners
+
+        if len(f_looking) == 0 or m_eligible.count() == 0:
+            raise NoPartnersFound()
+
+        # Get mean age differences and desired ages
+        loc, scale = self.get_age_risk_pars(f_looking, self.pars.age_diff_pars)
+        self.pars.age_diffs.set(loc=loc, scale=scale)
+        age_gaps = self.pars.age_diffs.rvs(f_looking)   # Sample the age differences
+        desired_ages = ppl.age[f_looking] + age_gaps    # Desired ages of the male partners
+        m_ages = ppl.age[m_eligible]            # Ages of eligible males
+        ind_m = np.argsort(m_ages)  # Use sort instead of linear_sum_agreement
+        ind_f = np.argsort(desired_ages)
+        p1 = m_eligible.uids[ind_m]
+        p2 = f_looking[ind_f]
+        maxlen = min(len(p1), len(p2))
+        p1 = p1[:maxlen]
+        p2 = p2[:maxlen]
+
+        return p1, p2
+
+    def add_pairs_sw(self):
+        ppl = self.sim.people
+        dt = self.t.dt
+
+        try:
+            p1, p2 = self.match_sex_workers(ppl)
+        except NoPartnersFound:
+            return
+
+        match_count = len(p1)
+        beta = np.ones(match_count, dtype=ss_float_)
+        condoms = np.zeros(match_count, dtype=ss_float_)
+        acts = (self.pars.acts.rvs(p2)).astype(int)
+        dur = np.full(match_count, fill_value=dt)
+        age_p1 = ppl.age[p1]
+        age_p2 = ppl.age[p2]
+        edge_types = np.full(match_count, dtype=ss_float_, fill_value=self.edge_types['sw'])
+
+        self.append(p1=p1, p2=p2, beta=beta, condoms=condoms, dur=dur, acts=acts, sw=[True]*match_count, age_p1=age_p1, age_p2=age_p2, edge_type=edge_types)
+
+        p1_edges, p1_counts = np.unique(p1, return_counts=True)
+        p2_edges, p2_counts = np.unique(p2, return_counts=True)
+
+        # update partner counts
+        self.lifetime_sw_partners[p1_edges] += p1_counts
+        self.lifetime_sw_partners[p2_edges] += p2_counts
+
+        return
+
+    def add_pairs_nonsw(self, ti=None):
+        ppl = self.sim.people
+        dt = self.t.dt
+
+        try:
+            p1, p2 = self.match_pairs(ppl)
+        except NoPartnersFound:
+            return
+
+
+        matched_risk = (self.risk_group[p1] == self.risk_group[p2])
+        mismatched_risk = (self.risk_group[p1] != self.risk_group[p2])
+
+
+        # Set the probability of forming a partnership
+        p_match = np.full(len(p1), fill_value=np.nan, dtype=ss_float_)
+        for rg in range(self.pars.n_risk_groups):
+            p_match[matched_risk & (self.risk_group[p1] == rg)] = self.pars.p_matched_stable[rg]
+            p_match[mismatched_risk & (self.risk_group[p2] == rg)] = self.pars.p_mismatched_casual[rg]
+        self.pars.match_dist.set(p=p_match)
+        matches = self.pars.match_dist.rvs(p2)
+        stable = matches & matched_risk
+
+        casual = matches & mismatched_risk
+
+        any_match = stable | casual
+
+        match_count = sum(any_match)
+        p1 = p1[any_match]
+        p2 = p2[any_match]
+
+        beta = np.ones(match_count, dtype=ss_float_)
+        condoms = np.zeros(match_count, dtype=ss_float_)
+        acts = (self.pars.acts.rvs(p2)).astype(int)
+        dur = np.full(match_count, fill_value=dt)
+        age_p1 = ppl.age[p1]
+        age_p2 = ppl.age[p2]
+        edge_types = np.full(match_count, dtype=ss_float_, fill_value=np.nan)
+        edge_types[stable[any_match]] = self.edge_types['stable']
+        edge_types[casual[any_match]] = self.edge_types['casual']
+
+        # Set duration
+        dur_mean = np.full(match_count, fill_value=np.nan, dtype=ss_float_)
+        dur_std = np.full(match_count, fill_value=np.nan, dtype=ss_float_)
+        for which, bools in {'stable': stable[any_match], 'casual': casual[any_match]}.items():
+            if bools.any():
+                uids = p2[bools]
+                mean, std = self.get_age_risk_pars(uids, self.pars[f'{which}_dur_pars'])
+                dur_mean[bools] = mean
+                dur_std[bools] = std
+        self.pars.dur_dist.set(mean=dur_mean, std=dur_std)
+        dur[:] = self.pars.dur_dist.rvs(p2)
+
+        edge_types[(dur < 1)] = self.edge_types['onetime']
+
+        # relationships = (edge_types != self.edge_types['stable']) | (edge_types == self.edge_types['casual'])
+        relationships = (dur >= 1)
+        for (a, b, reldur) in zip(p1[relationships], p2[relationships], dur[relationships]):
+            pair = (min(a,b), max(a,b))
+            if not pair in self.relationship_durs:
+                self.relationship_durs[pair] = []
+            self.relationship_durs[pair].append({'start': self.ti, 'dur': reldur}) # set dur to intended duration. When the relationship actually ends, this will be updated
+
+        self.append(p1=p1, p2=p2, beta=beta, condoms=condoms, dur=dur, acts=acts, sw=[False]*match_count, age_p1=age_p1, age_p2=age_p2, edge_type=edge_types)
+
+        # Checks
+        if (self.sim.people.female[p1].any() or self.sim.people.male[p2].any()) and (self.name == 'structuredsexual'):
+            errormsg = 'Same-sex pairings should not be possible in this network'
+            raise ValueError(errormsg)
+        if len(p1) != len(p2):
+            errormsg = 'Unequal lengths in edge list'
+            raise ValueError(errormsg)
+
+        # Add stable and casual partner counts, not including SW partners
+
+        for key, edge_type in self.edge_types.items():
+            p1_edges, p1_counts = np.unique(p1[edge_types==edge_type], return_counts=True)
+            p2_edges, p2_counts = np.unique(p2[edge_types==edge_type], return_counts=True)
+
+            # update partner counts
+            self.partners[p1_edges] += p1_counts
+            self.partners[p2_edges] += p2_counts
+            self.lifetime_partners[p1_edges] += p1_counts
+            self.lifetime_partners[p2_edges] += p2_counts
+            getattr(self, f'{key}_partners')[p1_edges] += p1_counts
+            getattr(self, f'{key}_partners')[p2_edges] += p2_counts
+            getattr(self, f'lifetime_{key}_partners')[p1_edges] += p1_counts
+            getattr(self, f'lifetime_{key}_partners')[p2_edges] += p2_counts
+
+        return
+
+
+    def add_pairs(self, ti=None):
+
+        self.add_pairs_nonsw(ti)
+        self.add_pairs_sw()
+
+        return
+
+
+    def match_sex_workers(self, ppl):
+        """ Match sex workers to clients """
+
+        # Find people eligible for a relationship
+        active = self.over_debut()
+        active_fsw = active & self.fsw
+        active_clients = active & self.client
+        self.sw_intensity[active_fsw.uids] = self.pars.sw_intensity.rvs(active_fsw.uids)
+
+        # Find clients who will seek FSW
+        self.pars.sw_seeking_dist.pars.p = np.clip(self.pars.sw_seeking_rate, 0, 1)
+        m_looking = self.pars.sw_seeking_dist.filter(active_clients.uids)
+
+        # Attempt to assign a sex worker to every client by repeat sampling the sex workers.
+        # FSW with higher work intensity will be sampled more frequently
+        if len(m_looking) > len(active_fsw.uids):
+            n_repeats = (self.sw_intensity[active_fsw]*10).astype(int)+1
+            fsw_repeats = np.repeat(active_fsw.uids, n_repeats)
+            if len(fsw_repeats) < len(m_looking):
+                fsw_repeats = np.repeat(fsw_repeats, 10)  # 10x the number of clients each sex worker can have
+
+            # Might still not have enough FSW, so form as many pairs as possible
+            n_pairs = min(len(fsw_repeats), len(m_looking))
+            if len(fsw_repeats) < len(m_looking):
+                p1 = m_looking[:n_pairs]
+                p2 = fsw_repeats
+            else:
+                unique_sw, counts_sw = np.unique(fsw_repeats, return_counts=True)
+                count_repeats = np.repeat(counts_sw, counts_sw)
+                weights = self.sw_intensity[fsw_repeats] / count_repeats
+                choices = np.argsort(-weights)[:n_pairs]
+                p2 = fsw_repeats[choices]
+                p1 = m_looking
+
+        else:
+            n_pairs = len(m_looking)
+            weights = self.sw_intensity[active_fsw]
+            choices = np.argsort(-weights)[:n_pairs]
+            p2 = active_fsw.uids[choices]
+            p1 = m_looking
+
+        return p1, p2
+
+    def end_pairs(self):
+        people = self.sim.people
+
+        self.edges.dur = self.edges.dur - 1  # Decrement the duration of each partnership, noting that dur is timesteps
+
+        # Non-alive agents are removed
+        alive_bools = people.alive[ss.uids(self.edges.p1)] & people.alive[ss.uids(self.edges.p2)]
+        active = (self.edges.dur > 0) & alive_bools
+
+        # Update the breakup register
+        if self.pars.store_register:
+            over_12m = self.breakup_register[11]
+            if len(over_12m):
+                u, c = np.unique(over_12m, return_counts=True)
+                self.partners_12[u] -= c
+            self.breakup_register = self.breakup_register[:11]  # Forget partners from >12m ago
+            just_ended = (self.edges.dur == 0) & alive_bools
+            je1 = ss.uids(self.edges.p1[just_ended])
+            je2 = ss.uids(self.edges.p2[just_ended])
+            je_uids = je1.concat(je2)
+            self.breakup_register.insert(0, je1.concat(je2))
+            if len(je_uids):
+                u, c = np.unique(je_uids, return_counts=True)
+                self.partners_12[u] += c
+
+        # For gen pop contacts that are due to expire, decrement the partner count
+        inactive_gp = ~active & (~self.edges.sw)
+
+        p1_edges = self.edges.p1[inactive_gp]
+        p2_edges = self.edges.p2[inactive_gp]
+        edge_types = self.edges.edge_type[inactive_gp]
+        onetimes = edge_types == self.edge_types['onetime']
+        casuals  = edge_types == self.edge_types['casual']
+        stables  = edge_types == self.edge_types['stable']
+        sw = edge_types == self.edge_types['sw']
+
+        self.partners[p1_edges] -= 1
+        self.partners[p2_edges] -= 1
+
+        self.onetime_partners[p1_edges[onetimes]] -= 1
+        self.onetime_partners[p2_edges[onetimes]] -= 1
+        self.casual_partners[p1_edges[casuals]] -= 1
+        self.casual_partners[p2_edges[casuals]] -= 1
+        self.stable_partners[p1_edges[stables]] -= 1
+        self.stable_partners[p2_edges[stables]] -= 1
+        self.sw_partners[p1_edges[sw]] -= 1
+        self.sw_partners[p2_edges[sw]] -= 1
+        for a, b in zip(p1_edges[(casuals + stables)], p2_edges[(casuals + stables)]):
+            pair = (min(a,b), max(a,b))
+            self.relationship_durs[pair][-1]['dur'] = self.ti - self.relationship_durs[pair][-1]['start']
+
+        # For all contacts that are due to expire, remove them from the contacts list
+        if len(active) > 0:
+            for k in self.meta_keys():
+                self.edges[k] = (self.edges[k][active])
+
+        return
+
+    def update_results(self):
+        ti = self.ti
+        self.results.share_active[ti] = len(self.active(self.sim.people).uids)/len(self.sim.people)
+
+    def net_beta(self, disease_beta=None, uids=None, disease=None):
+        if uids is None: uids = Ellipsis
+        p_condom = self.edges.condoms[uids]
+        eff_condom = disease.pars.eff_condom
+        p_trans_condom = (1 - disease_beta*(1-eff_condom))**(self.edges.acts[uids]*p_condom)
+        p_trans_no_condom = (1 - disease_beta)**(self.edges.acts[uids]*(1-p_condom))
+        p_trans = 1 - p_trans_condom * p_trans_no_condom
+        result = p_trans * self.edges.beta[uids]
+        return result
+
+    def set_condom_use(self):
+        """ Set condom use """
+        if self.condom_data is not None:
+            if isinstance(self.condom_data, dict):
+                for rgm in range(self.pars.n_risk_groups):
+                    for rgf in range(self.pars.n_risk_groups):
+                        risk_pairing = (self.risk_group[self.p1] == rgm) & (self.risk_group[self.p2] == rgf)
+                        self.edges.condoms[risk_pairing] = self.condom_data[(rgm, rgf)]['simvals'][self.ti]
+                self.edges.condoms[self.edges.sw] = self.condom_data[('fsw','client')]['simvals'][self.ti]
+
+            elif sc.isnumber(self.condom_data):
+                self.edges.condoms[:] = self.condom_data
+
+            else:
+                raise Exception("Unknown condom data input type")
+
+        return
+
+    def count_partners(self):
+        """ Count the number of partners each person has had over the past 3/12 months """
+        self.lifetime_partners
+        return
+
+    def step(self):
+        self.end_pairs()
+        self.set_network_states(upper_age=self.t.dt_year)
+        self.add_pairs()
+        self.set_condom_use()
+
+        self.count_partners()
+
+        return
+
+
+class AgeMatchedMSM(StructuredSexual):
+
+    def __init__(self, pars=None, **kwargs):
+        super().__init__(name='msm')
+        self.define_pars(
+            msm_share=ss.bernoulli(p=0.015),
+        )
+        self.update_pars(pars=pars, **kwargs)
+
+        return
+
+    def set_network_states(self, upper_age=None):
+        self.set_msm(upper_age=upper_age)
+        return
+
+    def set_msm(self, upper_age=None):
+        _, m_uids = self._get_uids(upper_age=upper_age)
+        self.participant[m_uids] = self.pars.msm_share.rvs(m_uids)
+        return
+
+    def match_pairs(self, ppl):
+        """ Match males by age using sorting """
+
+        # Find people eligible for a relationship
+        active = self.over_debut()
+        underpartnered = self.partners < self.concurrency
+        m_eligible = active & ppl.male & underpartnered
+        m_looking = self.pars.p_pair_form.filter(m_eligible.uids)
+
+        if len(m_looking) == 0:
+            raise NoPartnersFound()
+
+        # Match mairs by sorting the men looking for partners by age, then matching pairs by taking
+        # 2 people at a time from the sorted list
+        m_ages = ppl.age[m_looking]
+        ind_m = np.argsort(m_ages)
+        p1 = m_looking[ind_m][::2]
+        p2 = m_looking[ind_m][1::2]
+        maxlen = min(len(p1), len(p2))
+        p1 = p1[:maxlen]
+        p2 = p2[:maxlen]
+
+        # Make sure everyone only appears once (?)
+        if len(np.intersect1d(p1, p2)):
+            errormsg = 'Some people appear in both p1 and p2'
+            raise ValueError(errormsg)
+
+        return p1, p2
+
+
+class AgeApproxMSM(StructuredSexual):
+
+    def __init__(self, **kwargs):
+        super().__init__(name='msm', **kwargs)
+
+    def match_pairs(self, ppl):
+        """ Match pairs using age preferences """
+
+        # Find people eligible for a relationship
+        active = self.over_debut()
+        underpartnered = self.partners < self.concurrency
+        m_eligible = active & ppl.male & underpartnered
+        m_looking = self.pars.p_pair_form.filter(m_eligible.uids)
+
+        # Split the total number of males looking for partners into 2 groups
+        # The first group will be matched with the second group
+        group1 = m_looking[::2]
+        group2 = m_looking[1::2]
+        loc, scale = self.get_age_risk_pars(group1, self.pars.age_diff_pars)
+        self.pars.age_diffs.set(loc=loc, scale=scale)
+        age_gaps = self.pars.age_diffs.rvs(group1)
+        desired_ages = ppl.age[group1] + age_gaps
+        g2_ages = ppl.age[group2]
+        ind_p1 = np.argsort(g2_ages)
+        ind_p2 = np.argsort(desired_ages)
+        p1 = m_eligible.uids[ind_p1]
+        p2 = group2[ind_p2]
+        maxlen = min(len(p1), len(p2))
+        p1 = p1[:maxlen]
+        p2 = p2[:maxlen]
+
         return p1, p2