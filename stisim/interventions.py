--- conflicted
+++ resolved
@@ -11,11 +11,6 @@
 
 __all__ = []
 
-<<<<<<< HEAD
-class DualTest(ss.Intervention):
-    """ Dual test for diagnosing HIV and syphilis """
-    def __init__(self, pars=None):
-=======
 
 # %% Helper functions
 
@@ -225,7 +220,6 @@
 
         self._pending_ART = defaultdict(list)
         self.disease = 'hiv'
->>>>>>> e030bce2
         return
 
     def initialize(self, sim):
@@ -382,14 +376,6 @@
         return
 
 
-class DualTest(ss.Intervention):
-    """ Dial test for diagnosing HIV and syphilis """
-    def __init__(self, pars=None):
-        return
-
-    def apply(self):
-        return
-
 
 # %% Validation and other checks -- TODO, should this be an analyzer?
 
