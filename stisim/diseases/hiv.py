"""
Define default HIV disease module and related interventions
"""

import numpy as np
import sciris as sc
import starsim as ss
import pandas as pd
from collections import defaultdict


__all__ = ['HIV']


class HIV(ss.Infection):

    def __init__(self, pars=None, **kwargs):
        super().__init__()

        # Parameters
        self.default_pars(
            cd4_start_dist=ss.normal(loc=800, scale=10),
            cd4_min=100,
            cd4_max=500,
            cd4_rate=5,
            init_prev=ss.bernoulli(p=0.05),
            init_diagnosed=ss.bernoulli(p=0.01),
            dist_ti_init_infected=ss.uniform(low=-10 * 12, high=0),

            transmission_sd=0.025,
<<<<<<< HEAD
            primary_acute_inf_dur=1,  # in months
=======
            syphilis_prev=0.05,
            primary_acute_inf_dur=2.9,  # in months
>>>>>>> e030bce2
            art_efficacy=0.96,
            maternal_beta_pmtct_df=None,
            pmtct_coverages_df=None,
            beta=1,
        )

        self.update_pars(pars, **kwargs)

        # States
        self.add_states(
            ss.BoolArr('on_art'),
            ss.FloatArr('art_transmission_reduction'),  # Reduction in transmission dependent on initial cd4 count
            ss.FloatArr('ti_art'),
            ss.FloatArr('ti_stop_art'),
            ss.FloatArr('cd4_start'),  # Initial cd4 count for each agent before an infection
            ss.FloatArr('cd4'),  # Current CD4 count
            ss.FloatArr('ti_dead'),  # Time of HIV-cause death
            ss.BoolArr('diagnosed'),
            ss.FloatArr('ti_diagnosed'),
            ss.FloatArr('ti_since_untreated')  # This is needed for agents who start, stop and restart ART
        )

        self._pending_ARTtreatment = defaultdict(list)
        self.initial_hiv_maternal_beta = None

        return

    def initialize(self, sim):
        """
        Initialize
        """
        super().initialize(sim)
        self.pars.transmission_timecourse = self.get_transmission_timecourse()
        self.initial_hiv_maternal_beta = self.pars.beta['maternal'][0]

        return

    def init_vals(self):
        ti = self.sim.ti
        alive_uids = self.sim.people.auids
        initial_cases = self.pars.init_prev.filter(alive_uids)
        initial_cases_diagnosed = self.pars.init_diagnosed.filter(initial_cases)
        self.susceptible[initial_cases] = False
        self.infected[initial_cases] = True
        self.diagnosed[initial_cases_diagnosed] = True

        # Assume initial cases were infected up to 10 years ago
        self.ti_infected[initial_cases] = self.pars.dist_ti_init_infected.rvs(len(initial_cases)).astype(int)
        self.ti_since_untreated[initial_cases] = self.ti_infected[initial_cases]

        # Update CD4 counts for initial cases
        self.pars.viral_timecourse, self.pars.cd4_timecourse = self.get_viral_dynamics_timecourses()
        duration_since_untreated = ti - self.ti_since_untreated[initial_cases]
        duration_since_untreated = np.minimum(duration_since_untreated, len(self.pars.cd4_timecourse) - 1).astype(int)
        self.cd4_start[initial_cases] = self.pars.cd4_start_dist.rvs(initial_cases)  #TODO update to positive normal distribution
        self.cd4[initial_cases] = self.cd4_start[initial_cases] * self.pars.cd4_timecourse[duration_since_untreated]

        # Update transmission
        # Assumption: Transmission is at 1 for agents with cd4 count >200, else at 6
        self.pars.transmission_timecourse = self.get_transmission_timecourse()
        self.rel_trans[initial_cases] = 1
        duration_since_infection = ti - self.ti_infected[initial_cases]
        duration_since_infection = np.minimum(duration_since_infection, len(self.pars.cd4_timecourse) - 1).astype(int)
        duration_since_infection_transmission = np.minimum(duration_since_infection, len(self.pars.transmission_timecourse) - 1).astype(int)

        # Update transmission for agents with a cd4 count >=200:
        infected_uids_not_onART_cd4_above_200 = self.cd4[initial_cases] >= 200
        infected_uids_not_onART_cd4_above_200_uids = initial_cases[infected_uids_not_onART_cd4_above_200]
        transmission_not_onART_cd4_above_200 = self.pars.transmission_timecourse[duration_since_infection_transmission[infected_uids_not_onART_cd4_above_200]]
        # Randomize:
        self.rel_trans[ss.uids(infected_uids_not_onART_cd4_above_200_uids)] = transmission_not_onART_cd4_above_200
        # Update transmission for agents with a cd4 count <200
        uids_below_200 = initial_cases[self.cd4[initial_cases] < 200]
        # Calculate how many momths the agent has been <200 counts to get the correct transmission:
        cd4_count_changes = np.diff(self.pars.cd4_timecourse)
        if len(uids_below_200) > 0:
            ti_200_to_50 = (150 / (cd4_count_changes[-1] * self.cd4_start[uids_below_200]) * (-1)).astype(int)
            ti_under200 = (200 - self.cd4[uids_below_200]) / (-1 * cd4_count_changes[-1] * self.cd4_start[uids_below_200])
            transmission_below_200 = np.minimum(self.rel_trans[uids_below_200] + ti_under200 * ((6-1) / ti_200_to_50), 6)
            self.rel_trans[uids_below_200] = transmission_below_200

        return

    @property
    def symptomatic(self):
        return self.infectious

    def make_death_prob(self, uids):
        """
        Death probabilities dependent on cd4 counts
        """
        death_data = [(range(500, int(np.ceil(np.max(self.cd4_start)))), 0.0 / 12),
                      (range(350, 500), 0.0 / 12),
                      (range(200, 350), 0.0 / 12),
                      (range(50, 200), 0.0 / 12),
                      (range(0, 50), 0.323 / 12)]
        death_probs = [probs[1] for probs in death_data for cd4_count in self.cd4[uids] if int(cd4_count) in probs[0]]
        uids_to_die = uids[np.random.binomial(1, p=death_probs).astype(bool)]  # TODO is there something in distributions.py that can do something similar?
        return uids_to_die

    def get_transmission_timecourse(self):
        """
        Define transmission time course
        """
        transmission_timecourse_data = [(0, 0),
                                        (1, 6),
                                        (self.pars.primary_acute_inf_dur, 6),
                                        (np.ceil(self.pars.primary_acute_inf_dur), 1)]
        transmission_timecourse = self._interpolate(transmission_timecourse_data,
                                                    np.arange(0, np.ceil(self.pars.primary_acute_inf_dur) + 1))

        return transmission_timecourse

    def get_viral_dynamics_timecourses(self):
        """
        Define viral dynamic time courses for viral load and CD4 counts
        """
        # Viral load increases based on Figure 1B in https://www.ncbi.nlm.nih.gov/pmc/articles/PMC6155466/
        # TODO Currently not needed
        viral_load_timecourse_data = [(0, 0), (0.5, 1), (1, (10 ** 4.5) / 1e6), (4 * 12, (10 ** 4.5) / 1e6),
                                      (8 * 12, 1)]  # in months

        # CD4 count decrease based on Figure 1A in https://www.ncbi.nlm.nih.gov/pmc/articles/PMC6155466/
        # Assumption
        # 100% at month 0
        # 60% at month 0.5
        # 70% at months 1 - 12
        # Linear decrease from 70% to 0 after 10 years
        cd4_timecourse_data = [(0, 1), (0.5, 600 / 1000), (1, 700 / 1000), (1 * 12, 700 / 1000),
                               (10 * 12, 0)]  # in months

        viral_load_timecourse = self._interpolate(viral_load_timecourse_data, np.arange(0, 8 * 12))
        cd4_timecourse = self._interpolate(cd4_timecourse_data, np.arange(0, 10 * 12 + 1))

        return viral_load_timecourse, cd4_timecourse

    @staticmethod
    def _interpolate(vals: list, t):
        vals = sorted(vals, key=lambda x: x[0])  # Make sure values are sorted
        assert len({x[0] for x in vals}) == len(vals)  # Make sure time points are unique
        return np.interp(t, [x[0] for x in vals], [x[1] for x in vals], left=vals[0][1], right=vals[-1][1])

    def update_cd4_starts(self):
        """
        Update initial CD4 counts for new agents
        """
        uids = self.cd4_start.auids[pd.isna(self.cd4_start.values)]
        values = self.pars.cd4_start_dist.rvs(len(uids))
        self.cd4_start.set(ss.uids(uids), values)
        self.cd4.set(ss.uids(uids), values)

        return

<<<<<<< HEAD
=======
    def update_syphilis_prev(self):
        """
        When  using a connector to the syphilis module, this is not needed. The connector should update the syphilis-positive state.
        """
        sim = self.sim
        # Get syphilis prevalence data
        if type(self.pars.syphilis_prev) == float:
            syphilis_prev = self.pars.syphilis_prev
        else:
            if len(self.pars.syphilis_prev[self.pars.syphilis_prev['Years'] == sim.year]['Value'].tolist()) > 0:
                syphilis_prev = self.pars.syphilis_prev[self.pars.syphilis_prev['Years'] == sim.year]['Value'].tolist()[0]
            else:
                # If data is not available, grab the last one
                syphilis_prev = self.pars.syphilis_prev.Value.iloc[-1]

        current_syphilis_prev = len(self.syphilis_inf.uids)/len(sim.people.alive.uids)
        syphilis_prev_change = syphilis_prev - current_syphilis_prev
        # Infect proportion of agents with syphilis
        uids_not_infected = (~self.syphilis_inf).uids
        uids = uids_not_infected[np.random.random(len(uids_not_infected)) < syphilis_prev_change]
        self.syphilis_inf[uids] = True
        self.ti_syphilis_inf[uids] = sim.ti
        return

>>>>>>> e030bce2

    def update_pre(self):
        """
        Carry out autonomous updates at the start of the timestep (prior to transmission)
        """
        super().update_pre()

        # Update cd4 start for new agents:
        self.update_cd4_starts()

        # Update cd4 counts:
        self.update_cd4_counts()

        # Update today's transmission
        self.update_transmission()

        # Update MTCT - not needed anymore because of ART intervention??
        # self.update_mtct(sim)

        # Update today's deaths
        can_die = (self.sim.people.alive & self.infected).uids
        hiv_deaths = self.make_death_prob(can_die)

        self.sim.people.request_death(hiv_deaths)
        self.ti_dead[hiv_deaths] = self.sim.ti

        return

    def update_mtct(self, sim):
        """
        Update mother-to-child-transmission according to the coverage of pregnant women who receive ARV for PMTCT
        """
        # Get this timestep's ma
        if round(sim.year, 3) < round(self.pars.maternal_beta_pmtct_df['Years'].min(), 3):
            maternal_beta_pmtct = self.pars.beta['maternal'][0]
        elif round(sim.year, 3) > round(self.pars.maternal_beta_pmtct_df['Years'].max(), 3):
            maternal_beta_pmtct = self.pars.maternal_beta_pmtct_df['Value'].iloc[-1]
        else:
            maternal_beta_pmtct = self.pars.maternal_beta_pmtct_df[round(self.pars.maternal_beta_pmtct_df['Years'], 3) == round(sim.year, 3)]['Value'].tolist()[0] #TODO find a better way for this

        # Update beta layer for maternal network
        self.pars.beta['maternal'][0] = 1-(1-maternal_beta_pmtct) ** (1/9)
        return

    def update_syphilis_trans_sus(self):
        """
        Syphilis-positive agents are more likely to be susceptible to HIV and more likely to transmit HIV
        """
        ti = self.sim.ti
        # At each timestep, draw a relative susceptibility for syphilis positive agents from an input distribution.
        # [The default relative transmission is 1].
        new_syphilis_pos_uids = (self.syphilis_inf & (self.ti_syphilis_inf == ti)).uids
        self.rel_sus[new_syphilis_pos_uids] = self.pars.dist_sus_with_syphilis.rvs(len(new_syphilis_pos_uids))

        # At each timestep, multiply the relative transmission of HIV and syphilis positive agents by a factor drawn from the input distribution
        # to increase the relative transmission.
        syphilis_hiv_pos_uids = (self.syphilis_inf & self.infected).uids
        self.rel_trans[syphilis_hiv_pos_uids] = self.rel_trans[syphilis_hiv_pos_uids] * self.pars.dist_trans_with_syphilis.rvs(len(syphilis_hiv_pos_uids))
        return

    def update_cd4_counts(self):
        """
        Update today's CD4 counts
        """
        sim = self.sim
        infected_uids_onART = sim.people.alive & self.infected & self.on_art
        infected_uids_not_onART = sim.people.alive & self.infected & ~self.on_art

        duration_since_untreated = sim.ti - self.ti_since_untreated[infected_uids_not_onART]
        self.pars.viral_timecourse, self.pars.cd4_timecourse = self.get_viral_dynamics_timecourses()
        duration_since_untreated = np.minimum(duration_since_untreated, len(self.pars.cd4_timecourse) - 1).astype(int)
        duration_since_onART = sim.ti - self.ti_art[infected_uids_onART]

        duration_since_onART = np.minimum(duration_since_onART, 3 * 12)

        cd4_count_changes = np.diff(self.pars.cd4_timecourse)
        cd4_count = self.cd4[infected_uids_not_onART] + cd4_count_changes[duration_since_untreated - 1] * self.cd4_start[infected_uids_not_onART]
        self.cd4[infected_uids_not_onART] = np.maximum(cd4_count, 1)

        # Update cd4 counts for agents on ART
        if sum(infected_uids_onART.tolist()) > 0:
            # Assumption: back to 1 in 3 months, from EMOD
            self.cd4[infected_uids_onART] = np.minimum(self.cd4_start[infected_uids_onART],
                                                       self.cd4[infected_uids_onART] + duration_since_onART * 15.584 - 0.2113 * duration_since_onART ** 2)

        return

    def update_transmission(self):
        """
        Update today's transmission
        """
        sim = self.sim
        infected_uids_onART = sim.people.alive & self.infected & self.on_art
        infected_uids_not_onART = sim.people.alive & self.infected & ~self.on_art

        duration_since_infection = sim.ti - self.ti_infected[infected_uids_not_onART]
        duration_since_infection = np.minimum(duration_since_infection, len(self.pars.cd4_timecourse) - 1).astype(int)
        duration_since_infection_transmission = np.minimum(duration_since_infection, len(self.pars.transmission_timecourse) - 1).astype(int)
        duration_since_onART = sim.ti - self.ti_art[infected_uids_onART]

        # Assumption: Art impact increases linearly over 6 months
        duration_since_onART = np.minimum(duration_since_onART, 3 * 12)
        duration_since_onART_transmission = np.minimum(duration_since_onART, 6)

        # Update transmission for agents not on ART with a cd4 count above 200:
        infected_uids_not_onART_cd4_above_200 = self.cd4[infected_uids_not_onART] >= 200
        infected_uids_not_onART_cd4_above_200_uids = infected_uids_not_onART.uids[infected_uids_not_onART_cd4_above_200]
        transmission_not_onART_cd4_above_200 = self.pars.transmission_timecourse[duration_since_infection_transmission[infected_uids_not_onART_cd4_above_200]]
        self.rel_trans[ss.uids(infected_uids_not_onART_cd4_above_200_uids)] = transmission_not_onART_cd4_above_200

        # Update transmission for agents on ART
        # When agents start ART, determine the reduction of transmission (linearly decreasing over 6 months)
        self.get_transmission_reduction(duration_since_onART_transmission, infected_uids_onART.uids)
        transmission_onART = np.maximum(1 - self.pars.art_efficacy, self.rel_trans[infected_uids_onART] - self.art_transmission_reduction[infected_uids_onART])
        self.rel_trans[infected_uids_onART] = transmission_onART

        # Overwrite transmission for agents whose CD4 counts are below 200:
        uids_below_200 = self.cd4 < 200
        cd4_count_changes = np.diff(self.pars.cd4_timecourse)
        if len(uids_below_200.uids) > 0:
            ti_200_to_50 = (150 / (cd4_count_changes[-1] * self.cd4_start[uids_below_200]) * (-1)).astype(int)
            transmission_below_200 = np.minimum(self.rel_trans[uids_below_200] + (6 - 1) / ti_200_to_50, 6)
            self.rel_trans[uids_below_200] = transmission_below_200

        return

    def get_transmission_reduction(self, durs_onART, uids_onART):
        """
        Determine the reduction in transmission once an agent starts ART.
        Transmission decreases linearly over 6 months and is dependent on the agent's current transmission.
        """
        start_onART_uids = uids_onART[(durs_onART == 1)]
        self.art_transmission_reduction[start_onART_uids] = (self.rel_trans[start_onART_uids] - (1 - self.pars.art_efficacy)) / 6
        return

    def init_results(self):
        """
        Initialize results
        """
        super().init_results()
        npts = self.sim.npts
        self.results += ss.Result(self.name, 'new_deaths', npts, dtype=int, scale=True)
        self.results += ss.Result(self.name, 'cum_deaths', npts, dtype=int, scale=True)
        self.results += ss.Result(self.name, 'new_diagnoses', npts, dtype=int, scale=True)
        self.results += ss.Result(self.name, 'cum_diagnoses', npts, dtype=int, scale=True)
        self.results += ss.Result(self.name, 'new_agents_on_art', npts, dtype=float, scale=True)
        self.results += ss.Result(self.name, 'cum_agents_on_art', npts, dtype=float, scale=True)
        self.results += ss.Result(self.name, 'prevalence_sw', npts, dtype=float)
        self.results += ss.Result(self.name, 'prevalence_client', npts, dtype=float)
        self.results += ss.Result(self.name, 'n_on_art_pregnant', npts, dtype=float, scale=True)

        # Add FSW and clients to results:
        for risk_group in range(self.sim.networks.structuredsexual.pars.n_risk_groups):
            for sex in ['female', 'male']:
                self.results += ss.Result(self.name, 'prevalence_risk_group_' + str(risk_group) + '_' + sex, npts,
                                          dtype=float)
                self.results += ss.Result(self.name, 'new_infections_risk_group_' + str(risk_group) + '_' + sex,
                                          npts, dtype=float)

        return

    def update_results(self):
        """
        Update results at each time step
        """
        super().update_results()
        ti = self.sim.ti
        self.results['new_deaths'][ti] = np.count_nonzero(self.ti_dead == ti)
        self.results['cum_deaths'][ti] = np.sum(self.results['new_deaths'][:ti + 1])
        self.results['new_diagnoses'][ti] = np.count_nonzero(self.ti_diagnosed == ti)
        self.results['cum_diagnoses'][ti] = np.sum(self.results['new_diagnoses'][:ti + 1])
        self.results['new_agents_on_art'][ti] = np.count_nonzero(self.ti_art == ti)
        self.results['cum_agents_on_art'][ti] = np.sum(self.results['new_agents_on_art'][:ti + 1])
        self.results['n_on_art_pregnant'][ti] = np.count_nonzero(self.on_art & self.sim.people.pregnancy.pregnant)

        # Subset by FSW and client:
        fsw_infected = self.infected[self.sim.networks.structuredsexual.fsw]
        client_infected = self.infected[self.sim.networks.structuredsexual.client]
        for risk_group in np.unique(self.sim.networks.structuredsexual.risk_group).astype(int):
            for sex in ['female', 'male']:
                risk_group_infected = self.infected[(self.sim.networks.structuredsexual.risk_group == risk_group) & (self.sim.people[sex])]
                if len(risk_group_infected) > 0:
                    self.results['prevalence_risk_group_' + str(risk_group) + '_' + sex][ti] = sum(risk_group_infected) / len(risk_group_infected)
                    self.results['new_infections_risk_group_' + str(risk_group) + '_' + sex][ti] = sum(risk_group_infected) / len(risk_group_infected)

        # Add FSW and clients to results:
        if len(fsw_infected) > 0:
            self.results['prevalence_sw'][ti] = sum(fsw_infected) / len(fsw_infected)
        if len(client_infected) > 0:
            self.results['prevalence_client'][ti] = sum(client_infected) / len(client_infected)

        return

    def make_new_cases(self):
        """
        Add new HIV cases
        """
        super().make_new_cases()
        return

    def set_prognoses(self, uids, source_uids=None):
        """
        Set prognoses upon infection
        """
        super().set_prognoses(uids, source_uids)
        ti = self.sim.ti

        self.susceptible[uids] = False
        self.infected[uids] = True
        self.ti_infected[uids] = ti
        self.ti_since_untreated[uids] = ti

        return

    def set_congenital(self, target_uids, source_uids):
        return self.set_prognoses(target_uids, source_uids)<|MERGE_RESOLUTION|>--- conflicted
+++ resolved
@@ -28,12 +28,7 @@
             dist_ti_init_infected=ss.uniform(low=-10 * 12, high=0),
 
             transmission_sd=0.025,
-<<<<<<< HEAD
-            primary_acute_inf_dur=1,  # in months
-=======
-            syphilis_prev=0.05,
             primary_acute_inf_dur=2.9,  # in months
->>>>>>> e030bce2
             art_efficacy=0.96,
             maternal_beta_pmtct_df=None,
             pmtct_coverages_df=None,
@@ -187,34 +182,6 @@
 
         return
 
-<<<<<<< HEAD
-=======
-    def update_syphilis_prev(self):
-        """
-        When  using a connector to the syphilis module, this is not needed. The connector should update the syphilis-positive state.
-        """
-        sim = self.sim
-        # Get syphilis prevalence data
-        if type(self.pars.syphilis_prev) == float:
-            syphilis_prev = self.pars.syphilis_prev
-        else:
-            if len(self.pars.syphilis_prev[self.pars.syphilis_prev['Years'] == sim.year]['Value'].tolist()) > 0:
-                syphilis_prev = self.pars.syphilis_prev[self.pars.syphilis_prev['Years'] == sim.year]['Value'].tolist()[0]
-            else:
-                # If data is not available, grab the last one
-                syphilis_prev = self.pars.syphilis_prev.Value.iloc[-1]
-
-        current_syphilis_prev = len(self.syphilis_inf.uids)/len(sim.people.alive.uids)
-        syphilis_prev_change = syphilis_prev - current_syphilis_prev
-        # Infect proportion of agents with syphilis
-        uids_not_infected = (~self.syphilis_inf).uids
-        uids = uids_not_infected[np.random.random(len(uids_not_infected)) < syphilis_prev_change]
-        self.syphilis_inf[uids] = True
-        self.ti_syphilis_inf[uids] = sim.ti
-        return
-
->>>>>>> e030bce2
-
     def update_pre(self):
         """
         Carry out autonomous updates at the start of the timestep (prior to transmission)
