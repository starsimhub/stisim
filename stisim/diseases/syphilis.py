--- conflicted
+++ resolved
@@ -7,10 +7,6 @@
 from sciris import randround as rr # Since used frequently
 import starsim as ss
 import stisim as sti
-<<<<<<< HEAD
-=======
-
->>>>>>> 6721c3dd
 
 __all__ = ['Syphilis','SyphilisPlaceholder']
 
