--- conflicted
+++ resolved
@@ -129,55 +129,6 @@
 
     def __init__(self, pars=None, name='syphilis', init_prev_data=None, init_prev_latent_data=None, **kwargs):
         super().__init__(name=name)
-<<<<<<< HEAD
-        self.requires = 'structuredsexual'
-
-        self.define_pars(
-            # Adult syphilis natural history, all specified in years
-            dur_primary=ss.normal(ss.dur(6, 'week'), ss.dur(1, 'week')),  # https://pubmed.ncbi.nlm.nih.gov/9101629/
-            dur_secondary=ss.lognorm_ex(ss.dur(3.6, 'month'), ss.dur(1.5, 'month')),  # https://pubmed.ncbi.nlm.nih.gov/9101629/
-            dur_early=ss.uniform(ss.dur(12, 'month'), ss.dur(124, 'month')),  # Assumption
-            p_reactivate=ss.bernoulli(p=0.35),  # Probability of reactivating from latent to secondary
-            time_to_reactivate=ss.lognorm_ex(ss.years(1), ss.years(1)),  # Time to reactivation
-            p_tertiary=ss.bernoulli(p=0.35),  # https://www.ncbi.nlm.nih.gov/pmc/articles/PMC4917057/
-            time_to_tertiary=ss.normal(ss.years(20), ss.years(2)),  # Time to tertiary
-            p_death=ss.bernoulli(p=0.05),  # probability of dying of tertiary syphilis
-            time_to_death=ss.lognorm_ex(ss.years(5), ss.years(5)),  # Time to death
-
-            # Transmission by stage
-            eff_condom=0.0,
-            rel_trans_primary=1,
-            rel_trans_secondary=1,
-            rel_trans_latent=1,  # Baseline level; this decays exponentially with duration of latent infection
-            rel_trans_tertiary=0.0,
-            rel_trans_latent_half_life=ss.years(1),
-
-            # Congenital syphilis outcomes
-            # Birth outcomes coded as:
-            #   0: Miscarriage
-            #   1: Neonatal death
-            #   2: Stillborn
-            #   3: Congenital syphilis
-            #   4: Live birth without syphilis-related complications - may be preterm or low birth weight
-            # Sources:
-            #   - https://www.ncbi.nlm.nih.gov/pmc/articles/PMC5973824/)
-            #   - https://www.ncbi.nlm.nih.gov/pmc/articles/PMC2819963/
-            birth_outcomes=sc.objdict(
-                active=ss.choice(a=5, p=np.array([0.00, 0.10, 0.20, 0.45, 0.25])),  # Outcomes for babies born to mothers with primary or secondary infection
-                early=ss.choice(a=5, p=np.array([0.00, 0.05, 0.10, 0.40, 0.45])),  # Outcomes for babies born to mothers with early latent infection
-                late=ss.choice(a=5, p=np.array([0.00, 0.00, 0.10, 0.10, 0.80])),  # Outcomes for babies born to mothers with late latent infection
-            ),
-            birth_outcome_keys=['miscarriage', 'nnd', 'stillborn', 'congenital', 'normal'],
-            anc_detection=0.8,
-
-            # Initial conditions
-            init_prev=ss.bernoulli(p=0),
-            init_latent_prev=ss.bernoulli(p=0),
-            dist_ti_init_infected=ss.constant(0),  # Experimented with negative values, but safer to use 0
-            rel_init_prev=1,
-        )
-=======
->>>>>>> d25bde93
 
         # Define default parameters
         default_pars = SyphPars()
