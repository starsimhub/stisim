--- conflicted
+++ resolved
@@ -355,12 +355,9 @@
         active_adults_num = len(((self.sim.people.age >= 15) & (self.sim.people.age < 50) & (self.active)).uids)
         infected_adults_num = len(((self.sim.people.age >= 15) & (self.sim.people.age < 50)& (self.infected)).uids)
         adults_denom = len(((self.sim.people.age >= 15) & (self.sim.people.age < 50)).uids)
-<<<<<<< HEAD
+
         self.results['adult_prevalence'][ti] = sc.safedivide(infected_adults_num, adults_denom)
         self.results['active_adult_prevalence'][ti] = sc.safedivide(active_adults_num, adults_denom)
-=======
-        self.results['adult_prevalence'][ti] = infected_adults_num / adults_denom
-        self.results['active_adult_prevalence'][ti] = active_adults_num / adults_denom
 
         # Pregnant women prevalence, if present
         if 'pregnancy' in self.sim.demographics.keys():
@@ -371,7 +368,6 @@
             self.results['detected_pregnant_prevalence'][ti] = sc.safedivide(detected_preg_num, preg_denom)
 
         # Congenital results
->>>>>>> 8ac15dc1
         self.results['new_nnds'][ti]       = np.count_nonzero(self.ti_nnd == ti)
         self.results['new_stillborns'][ti] = np.count_nonzero(self.ti_stillborn == ti)
         self.results['new_congenital'][ti] = np.count_nonzero(self.ti_congenital == ti)
