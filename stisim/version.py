'''
Version and license information.
'''

__all__ = ['__version__', '__versiondate__', '__license__']

<<<<<<< HEAD
__version__ = '1.2.0'
__versiondate__ = '2025-06-06'
=======
__version__ = '1.1.2'
__versiondate__ = '2025-06-03'
>>>>>>> dc26d056
__license__ = f'STIsim {__version__} ({__versiondate__}) — © 2024-2025 by IDM'<|MERGE_RESOLUTION|>--- conflicted
+++ resolved
@@ -4,11 +4,6 @@
 
 __all__ = ['__version__', '__versiondate__', '__license__']
 
-<<<<<<< HEAD
 __version__ = '1.2.0'
-__versiondate__ = '2025-06-06'
-=======
-__version__ = '1.1.2'
-__versiondate__ = '2025-06-03'
->>>>>>> dc26d056
+__versiondate__ = '2025-06-10'
 __license__ = f'STIsim {__version__} ({__versiondate__}) — © 2024-2025 by IDM'