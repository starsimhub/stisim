--- conflicted
+++ resolved
@@ -4,11 +4,6 @@
 
 __all__ = ['__version__', '__versiondate__', '__license__']
 
-<<<<<<< HEAD
-__version__ = '1.3.0'
-__versiondate__ = '2025-06-20'
-=======
 __version__ = '1.4.0'
 __versiondate__ = '2025-07-22'
->>>>>>> e4612446
 __license__ = f'STIsim {__version__} ({__versiondate__}) — © 2024-2025 by IDM'