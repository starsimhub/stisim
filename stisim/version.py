'''
Version and license information.
'''

__all__ = ['__version__', '__versiondate__', '__license__']

__version__ = '1.4.0'
<<<<<<< HEAD
__versiondate__ = '2025-08-02'
=======
__versiondate__ = '2025-07-22'
>>>>>>> 285e9dcb
__license__ = f'STIsim {__version__} ({__versiondate__}) — © 2024-2025 by IDM'<|MERGE_RESOLUTION|>--- conflicted
+++ resolved
@@ -5,9 +5,5 @@
 __all__ = ['__version__', '__versiondate__', '__license__']
 
 __version__ = '1.4.0'
-<<<<<<< HEAD
-__versiondate__ = '2025-08-02'
-=======
-__versiondate__ = '2025-07-22'
->>>>>>> 285e9dcb
+__versiondate__ = '2025-08-12'
 __license__ = f'STIsim {__version__} ({__versiondate__}) — © 2024-2025 by IDM'