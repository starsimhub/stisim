"""
Common analyzers for STI analyses
"""

# %% Imports and settings
import numpy as np
import sciris as sc
import starsim as ss
import pandas as pd

import stisim as sti
import pylab as pl

<<<<<<< HEAD
__all__ = ["result_grouper", "coinfection_stats", "sw_stats", "RelationshipDurations", "NetworkDegree", "partner_age_diff"]
=======
__all__ = ["result_grouper", "coinfection_stats", "sw_stats", "RelationshipDurations", "NetworkDegree", "DebutAge"]
>>>>>>> 5ea2d459


class result_grouper(ss.Analyzer):
    @staticmethod
    def cond_prob(numerator, denominator):
        numer = len((denominator & numerator).uids)
        denom = len(denominator.uids)
        out = sc.safedivide(numer, denom)
        return out


class coinfection_stats(result_grouper):
    """
    Generates stats for the coinfection of two diseases.
    This is useful for looking at the coinfection of HIV and syphilis, for example.

    Args:
        disease1 (str | ss.Disease): name of the first disease
        disease2 (str | ss.Disease): name of the second disease
        disease1_infected_state_name (str): name of the infected state for disease1 (default: 'infected')
        disease2_infected_state_name (str): name of the infected state for disease2 (default: 'infected')
        age_limits (list): list of two integers that define the age limits for the denominator.
        denom (function): function that returns a boolean array of the denominator, usually the relevant population.
            default: lambda self: (self.sim.people.age >= 15) & (self.sim.people.age < 50)
        *args, **kwargs : optional, passed to ss.Analyzer constructor
    """
    def __init__(self, disease1, disease2, disease1_infected_state_name='infected', disease2_infected_state_name='infected',
                 age_limits=None, denom=None, *args, **kwargs):
        super().__init__(*args, **kwargs)
        self.name = 'coinfection_stats'
        if disease1 is None or disease2 is None:
            raise ValueError('Coinfection stats requires exactly 2 diseases')

        self.disease1 = disease1
        self.disease2 = disease2

        # if the diseases are objects, get their names and store them instead of the objects
        if isinstance(self.disease1, ss.Disease):
            self.disease1 = self.disease1.name
        if isinstance(self.disease2, ss.Disease):
            self.disease2 = self.disease2.name

        self.disease1_infected_state_name = disease1_infected_state_name
        self.disease2_infected_state_name = disease2_infected_state_name
        self.age_limits = age_limits or [15, 50]
        default_denom = lambda self: (self.sim.people.age >= self.age_limits[0]) & (self.sim.people.age < self.age_limits[0])
        self.denom = denom or default_denom

        return

    def init_results(self):
        results = [
            ss.Result(f'{self.disease1}_prev_no_{self.disease2}', dtype=float, scale=False),
            ss.Result(f'{self.disease1}_prev_has_{self.disease2}', dtype=float, scale=False),
            ss.Result(f'{self.disease1}_prev_no_{self.disease2}_f', dtype=float, scale=False),
            ss.Result(f'{self.disease1}_prev_has_{self.disease2}_f', dtype=float, scale=False),
            ss.Result(f'{self.disease1}_prev_no_{self.disease2}_m', dtype=float, scale=False),
            ss.Result(f'{self.disease1}_prev_has_{self.disease2}_m', dtype=float, scale=False),
        ]
        self.define_results(*results)
        return

    def step(self):
        sim = self.sim
        ti = self.ti
        disease1name = self.disease1
        disease2name = self.disease2
        disease1obj = getattr(self.sim.diseases, self.disease1)
        disease2obj = getattr(self.sim.diseases, self.disease2)

        ppl = sim.people

        denom = self.denom(self)
        has_disease2 = getattr(disease2obj, self.disease2_infected_state_name) # Adults with HIV
        has_disease1 = getattr(disease1obj, self.disease1_infected_state_name)  # Adults with syphilis

        has_disease1_f = denom & has_disease1 & ppl.female  # Women with dis1
        has_disease2_m = denom & has_disease1 & ppl.male  # Men with dis1
        has_disease2_f = denom & has_disease2 & ppl.female  # Women with dis2
        has_disease2_m = denom & has_disease2 & ppl.male  # Men with dis2
        no_disease2    = denom & ~has_disease2  # Adults without dis2
        no_disease2_f  = no_disease2 & ppl.female  # Women without dis2
        no_disease2_m  = no_disease2 & ppl.male  # Men without dis2

        self.results[f'{disease1name}_prev_no_{disease2name}'][ti] = self.cond_prob(has_disease1, no_disease2)
        self.results[f'{disease1name}_prev_has_{disease2name}'][ti] = self.cond_prob(has_disease1, has_disease2)
        self.results[f'{disease1name}_prev_no_{disease2name}_f'][ti] = self.cond_prob(has_disease1_f, no_disease2_f)
        self.results[f'{disease1name}_prev_has_{disease2name}_f'][ti] = self.cond_prob(has_disease1_f, has_disease2_f)
        self.results[f'{disease1name}_prev_no_{disease2name}_m'][ti] = self.cond_prob(has_disease2_m, no_disease2_m)
        self.results[f'{disease1name}_prev_has_{disease2name}_m'][ti] = self.cond_prob(has_disease2_m, has_disease2_m)

        return


class sw_stats(result_grouper):
    def __init__(self, diseases=None, *args, **kwargs):
        super().__init__(*args, **kwargs)
        self.name = 'sw_stats'
        self.diseases = diseases
        return

    def init_results(self):
        results = sc.autolist()
        for d in self.diseases:
            results += [
                ss.Result('share_new_infections_fsw_'+d, scale=False, summarize_by='mean'),
                ss.Result('share_new_infections_client_'+d,scale=False, summarize_by='mean'),
                ss.Result('new_infections_fsw_'+d, dtype=int),
                ss.Result('new_infections_client_'+d, dtype=int),
                ss.Result('new_infections_non_fsw_'+d, dtype=int),
                ss.Result('new_infections_non_client_'+d, dtype=int),
                ss.Result('new_transmissions_fsw_'+d, dtype=int),
                ss.Result('new_transmissions_client_'+d, dtype=int),
                ss.Result('new_transmissions_non_fsw_'+d, dtype=int),
                ss.Result('new_transmissions_non_client_'+d, dtype=int),
            ]
        self.define_results(*results)
        return

    def step(self):
        sim = self.sim
        ti = self.ti

        if ti > 0:

            for d in self.diseases:
                dis = sim.diseases[d]
                nw = sim.networks.structuredsexual
                adult = sim.people.age > 0
                fsw = nw.fsw & adult
                client = nw.client & adult
                non_fsw = sim.people.female & ~nw.fsw & adult
                non_client = sim.people.male & ~nw.client & adult
                newly_infected = (dis.ti_exposed == ti) & adult
                new_trans = dis.ti_transmitted_sex == ti
                total_acq = len(newly_infected.uids)

                newly_transmitting_fsw = (dis.ti_transmitted_sex == ti) & fsw
                newly_transmitting_clients = (dis.ti_transmitted_sex == ti) & client
                newly_transmitting_non_fsw = (dis.ti_transmitted_sex == ti) & non_fsw
                newly_transmitting_non_client = (dis.ti_transmitted_sex == ti) & non_client

                new_transmissions_fsw = dis.new_transmissions_sex[newly_transmitting_fsw]
                new_transmissions_client = dis.new_transmissions_sex[newly_transmitting_clients]
                new_transmissions_non_fsw = dis.new_transmissions_sex[newly_transmitting_non_fsw]
                new_transmissions_non_client = dis.new_transmissions_sex[newly_transmitting_non_client]

                self.results['share_new_infections_fsw_'+d][ti] = self.cond_prob(fsw, newly_infected)
                self.results['share_new_infections_client_'+d][ti] = self.cond_prob(client, newly_infected)

                self.results['new_infections_fsw_'+d][ti] = len((fsw & newly_infected).uids)
                self.results['new_infections_client_'+d][ti] = len((client & newly_infected).uids)
                self.results['new_infections_non_fsw_'+d][ti] = len((non_fsw & newly_infected).uids)
                self.results['new_infections_non_client_'+d][ti] = len((non_client & newly_infected).uids)

                self.results['new_transmissions_fsw_'+d][ti] = sum(new_transmissions_fsw)
                self.results['new_transmissions_client_'+d][ti] = sum(new_transmissions_client)
                self.results['new_transmissions_non_fsw_'+d][ti] = sum(new_transmissions_non_fsw)
                self.results['new_transmissions_non_client_'+d][ti] = sum(new_transmissions_non_client)

                total_trans = sum(new_transmissions_fsw) + sum(new_transmissions_client) + sum(new_transmissions_non_fsw) + sum(new_transmissions_non_client)
                if total_trans != len(newly_infected.uids):
                    errormsg = f'Infections acquired should equal number transmitted: {total_acq} vs {total_trans}'
                    raise ValueError(errormsg)

        return


class RelationshipDurations(ss.Analyzer):
    """
    Analyzes the durations of relationships in a structuredsexual network.
    """
    def __init__(self, *args, **kwargs):
        super().__init__(*args, **kwargs)
        return

    def init_results(self):
        self.define_results(
            ss.Result('mean_duration', dtype=float, scale=False),
            ss.Result('median_duration', dtype=float, scale=False),
        )
        return

    def step(self):
        pass

    def update_results(self):
        sim = self.sim
        ti = self.ti
        nw = sim.networks.structuredsexual
        rel_durations = self.get_relationship_durations()
        self.results['mean_duration'][ti] = np.mean(rel_durations)
        self.results['median_duration'][ti] = np.median(rel_durations)
        return

    def plot(self):
        sim = self.sim
        ti = self.ti
        female_relationship_durs, male_relationship_durs = self.get_relationship_durations()
        all_durations = female_relationship_durs + male_relationship_durs
        pl.figure(1)
        pl.hist(all_durations, bins=(max(all_durations) - min(all_durations)))
        pl.xlabel('Relationship Duration')
        pl.ylabel('Frequency')
        pl.title('Distribution of Relationship Durations')

        pl.figure(2)
        pl.hist(female_relationship_durs, bins=(max(all_durations) - min(all_durations)))
        pl.xlabel('Female Relationship Duration')
        pl.ylabel('Frequency')
        pl.title('Distribution of Female Relationship Durations')

        pl.figure(3)
        pl.hist(male_relationship_durs, bins=(max(all_durations) - min(all_durations)))
        pl.xlabel('Male Relationship Duration')
        pl.ylabel('Frequency')
        pl.title('Distribution of Male Relationship Durations')
        pl.show()


    def get_relationship_durations(self):
        """
        Returns the durations of all relationships, separated by sex.

        If include_current is False, return the duration of only relationships that have ended

        returns:
            female_durations: list of durations of relationships
            male_durations: list of durations of relationships
        """

        # Get the current duration of all relationships
        male_durations = []
        female_durations = []
        for pair, relationships in self.sim.networks.structuredsexual.relationship_durs.items():
            durs = [relationship['dur'] for relationship in relationships]

            # assign the durations to male and female lists
            for uid in pair:
                if self.sim.people.female[uid]:
                    female_durations.extend(durs)
                else:
                    male_durations.extend(durs)

        return female_durations, male_durations


class NetworkDegree(ss.Analyzer):
    def __init__(self, year=None, bins=None, relationship_types=None, *args, **kwargs):
        super().__init__(*args, **kwargs)
        self.year = year

        if bins is None:
            bins = np.concatenate([np.arange(21),[100]])
        self.bins = bins

        if relationship_types is None:
            relationship_types = ['stable', 'casual'] # Other options are 'partners' (stable+casual), 'onetime', 'sw'

        self.relationship_types = []
        if 'partners' in relationship_types:
            relationship_types.remove('partners')
            self.relationship_types.append('lifetime_partners')
        [self.relationship_types.append(f'lifetime_{relationship_type}_partners') for relationship_type in relationship_types]

        for relationship_type in self.relationship_types:
            setattr(self, f'{relationship_type}_f', [])
            setattr(self, f'{relationship_type}_m', [])

        return

    def init_results(self):
        """
        Add results for `n_rships`, separated for males and females
        Optionally disaggregate for risk level / age?
        """
        super().init_results()
        for relationship_type in self.relationship_types:
            self.results += [
                ss.Result(f'{relationship_type}_f', dtype=int, scale=False, shape=len(self.bins)),
                ss.Result(f'{relationship_type}_m', dtype=int, scale=False, shape=len(self.bins)),
            ]
        return

    def init_pre(self, sim, **kwargs):
        """
        Initialize the analyzer
        """
        super().init_pre(sim, **kwargs)
        self.year = sim.t.yearvec[-1]
        return


    def step(self):
        """
        record lifetime_partners for the user-specified year
        """
        if self.sim.t.yearvec[self.ti] == self.year:
            for relationship_type in self.relationship_types:
                # Get the number of partners, disaggregated by sex. We can't use a Result object for this because we
                # don't know how many agents there will be at any given time step. We can use Results for the binned
                # counts.

                female_partners = getattr(self.sim.networks.structuredsexual, relationship_type)[self.sim.people.female]
                male_partners = getattr(self.sim.networks.structuredsexual, relationship_type)[self.sim.people.male]

                getattr(self, f'{relationship_type}_f').extend(female_partners)
                getattr(self, f'{relationship_type}_m').extend(male_partners)

                # bin the data by number of partners
                female_counts, female_bins = np.histogram(female_partners, bins=self.bins)
                male_counts, male_bins = np.histogram(male_partners, bins=self.bins)

                for i, female_count, male_count in zip(range(len(self.bins)), female_counts, male_counts):
                    self.results[f'{relationship_type}_f'][i] = female_count
                    self.results[f'{relationship_type}_m'][i] = male_count
        return

    def plot(self):
        """
        Plot histograms and stats by sex and relationship type
        """

        for relationship_type in self.relationship_types:
            fig, axes = pl.subplots(1, 2, figsize=(9, 5), layout="tight")
            axes = axes.flatten()
            for ai, sex in enumerate(['f', 'm']):
                counts = self.results[f'{relationship_type}_{sex}'].values
                bins=self.bins

                total = sum(counts)
                counts = counts / total
                counts[-2] = counts[-2:].sum()
                counts = counts[:-1]

                axes[ai].bar(bins[:-1], counts)
                axes[ai].set_xlabel(f'Number of {relationship_type}')
                axes[ai].set_title(f'Distribution of partners, {sex}')
                axes[ai].set_ylim([0, 1])

                sex_counts = np.array(getattr(self, f'{relationship_type}_{sex}'))
                stats = f"Mean: {np.mean(sex_counts):.1f}\n"
                stats += f"Median: {np.median(sex_counts):.1f}\n"
                stats += f"Std: {np.std(sex_counts):.1f}\n"
                stats += f"%>20: {np.count_nonzero(sex_counts >= 20) / total * 100:.2f}\n"
                axes[ai].text(15, 0.5, stats)

            pl.show()

        return

<<<<<<< HEAD

class partner_age_diff(ss.Analyzer):
    def __init__(self, year=2000, age_bins=['teens', 'young', 'adult'], network='structuredsexual', *args, **kwargs):
        super().__init__(*args, **kwargs)
        self.year = year
        self.network = network
        self.age_diffs = {}
        self.age_bins = age_bins
        return

    def init_results(self):
        """
        Initialize the results for the age differences.
        """
        self.define_results(
            ss.Result('age_diff_mean', dtype=float, scale=False),
            ss.Result('age_diff_median', dtype=float, scale=False),
            ss.Result('age_diff_std', dtype=float, scale=False),
=======
class DebutAge(ss.Analyzer):
    """
    Analyzes the debut age of relationships in a structuredsexual network.
    """
    def __init__(self, bins=None, cohort_starts=None, *args, **kwargs):
        super().__init__(*args, **kwargs)

        self.bins = bins or np.arange(12, 31, 1)
        self.binspan = self.bins[-1] - self.bins[0]
        self.cohort_starts = cohort_starts

        return


    def init_pre(self, sim, force=False):


        # sim = self.sim

        if self.cohort_starts is None:
            first_cohort = sim.pars['start']
            last_cohort = sim.pars['stop'] - self.binspan
            self.cohort_starts = sc.inclusiverange(first_cohort, last_cohort)
            self.cohort_ends = self.cohort_starts + self.binspan
            self.n_cohorts = len(self.cohort_starts)
            self.cohort_years = np.array([sc.inclusiverange(i, i + self.binspan) for i in self.cohort_starts])

        self.prop_active_f = np.zeros((self.n_cohorts, self.binspan + 1))
        self.prop_active_m = np.zeros((self.n_cohorts, self.binspan + 1))

        super().init_pre(sim, force=force)


    def init_results(self):
        super().init_results()
        self.define_results(
            ss.Result('prop_active_f', dtype=float, scale=False, shape=len(self.cohort_starts)),
            ss.Result('prop_active_m', dtype=float, scale=False, shape=len(self.cohort_starts)),
>>>>>>> 5ea2d459
        )
        return

    def step(self):
<<<<<<< HEAD
        """
        Record the age differences between partners in the specified year.
        """

        net = self.sim.networks[self.network]


        relationships = net.edges.dur > 1
        p1 = net.p1[relationships]
        p2 = net.p2[relationships]

        age_diffs = (self.sim.people.age[p1] - self.sim.people.age[p2])

        f_ages = self.sim.people.age[p2]

        # bin the female ages by the bins used in the structured sexual network
        # age_bins = sorted([bin[0] for bin in self.sim.networks.structuredsexual.pars.f_age_group_bins.values()])
        age_bin_limits = [net.pars.f_age_group_bins[bin][0] for bin in self.age_bins]
        age_bin_indices = np.digitize(f_ages, age_bin_limits) - 1

        self.results['age_diff_mean'][self.ti] = np.mean(age_diffs)
        self.results['age_diff_median'][self.ti] = np.median(age_diffs)
        self.results['age_diff_std'][self.ti] = np.std(age_diffs)

        if self.sim.t.yearvec[self.ti] == self.year:
            for bin in self.age_bins:
                self.age_diffs[bin] = age_diffs[age_bin_indices == self.age_bins.index(bin)]
=======

        sim = self.sim
        ppl = sim.people
        if sim.t.yearvec[sim.ti] in self.cohort_years:
            cohort_inds, bin_inds = sc.findinds(self.cohort_years, sim.t.yearvec[sim.ti])
            for ci, cohort_ind in enumerate(cohort_inds):
                bin_ind = bin_inds[ci]
                bin = self.bins[bin_ind]

                # all females cohort:
                conditions_f = ppl.female * ppl.alive * (ppl.age >= (bin - 1)) * (
                        ppl.age < bin)
                cohort_f_count = sum(conditions_f)
                # all active females in cohort:
                num_conditions_f = conditions_f * sim.networks.structuredsexual.over_debut
                debut_f_count = sum(num_conditions_f)

                self.prop_active_f[cohort_ind, bin_ind] = (debut_f_count) / (cohort_f_count) if cohort_f_count > 0 else 0

                # all males cohort:
                conditions_m = ~sim.people.female * sim.people.alive * (sim.people.age >= (bin - 1)) * (
                        sim.people.age < bin)
                cohort_m_count = sum(conditions_m)
                # all active males in cohort:
                num_conditions_m = conditions_m * sim.networks.structuredsexual.over_debut
                debut_m_count = sum(num_conditions_m)
                self.prop_active_m[cohort_ind, bin_ind] = (debut_m_count) / (cohort_m_count) if cohort_m_count > 0 else 0
>>>>>>> 5ea2d459
        return

    def plot(self):
        """
<<<<<<< HEAD
        Plot histograms of the age differences between partners.
        """

        if len(self.age_diffs) > 0:
            pl.figure(figsize=(8, 5))
            pl.hist(list(self.age_diffs.values()), label=list(self.age_diffs.keys()), bins=30, edgecolor='black', alpha=0.7)
            pl.legend()
            pl.xlabel('Age Difference (years)')
            pl.ylabel('Frequency')
            pl.title(f'Age Differences Between Partners in {self.year} (Male Age - Female Age)')
            pl.grid(True)
            pl.show()
        else:
            print("No age differences recorded for the specified year.")

        return
=======
        Plot the proportion of active agents by cohort and debut age
        """
        pl.figure(1)
        for row in self.prop_active_f:
            pl.plot(self.bins, row)
        pl.xlabel('Age')
        pl.ylabel('Share')
        pl.title('Proportion of females who are sexually active')
        pl.show()

        pl.figure(2)
        for row in self.prop_active_m:
            pl.plot(self.bins, row)
        pl.xlabel('Age')
        pl.ylabel('Share')
        pl.title('Proportion of males who are sexually active')
        pl.show()
>>>>>>> 5ea2d459
<|MERGE_RESOLUTION|>--- conflicted
+++ resolved
@@ -1,529 +1,517 @@
-"""
-Common analyzers for STI analyses
-"""
-
-# %% Imports and settings
-import numpy as np
-import sciris as sc
-import starsim as ss
-import pandas as pd
-
-import stisim as sti
-import pylab as pl
-
-<<<<<<< HEAD
-__all__ = ["result_grouper", "coinfection_stats", "sw_stats", "RelationshipDurations", "NetworkDegree", "partner_age_diff"]
-=======
-__all__ = ["result_grouper", "coinfection_stats", "sw_stats", "RelationshipDurations", "NetworkDegree", "DebutAge"]
->>>>>>> 5ea2d459
-
-
-class result_grouper(ss.Analyzer):
-    @staticmethod
-    def cond_prob(numerator, denominator):
-        numer = len((denominator & numerator).uids)
-        denom = len(denominator.uids)
-        out = sc.safedivide(numer, denom)
-        return out
-
-
-class coinfection_stats(result_grouper):
-    """
-    Generates stats for the coinfection of two diseases.
-    This is useful for looking at the coinfection of HIV and syphilis, for example.
-
-    Args:
-        disease1 (str | ss.Disease): name of the first disease
-        disease2 (str | ss.Disease): name of the second disease
-        disease1_infected_state_name (str): name of the infected state for disease1 (default: 'infected')
-        disease2_infected_state_name (str): name of the infected state for disease2 (default: 'infected')
-        age_limits (list): list of two integers that define the age limits for the denominator.
-        denom (function): function that returns a boolean array of the denominator, usually the relevant population.
-            default: lambda self: (self.sim.people.age >= 15) & (self.sim.people.age < 50)
-        *args, **kwargs : optional, passed to ss.Analyzer constructor
-    """
-    def __init__(self, disease1, disease2, disease1_infected_state_name='infected', disease2_infected_state_name='infected',
-                 age_limits=None, denom=None, *args, **kwargs):
-        super().__init__(*args, **kwargs)
-        self.name = 'coinfection_stats'
-        if disease1 is None or disease2 is None:
-            raise ValueError('Coinfection stats requires exactly 2 diseases')
-
-        self.disease1 = disease1
-        self.disease2 = disease2
-
-        # if the diseases are objects, get their names and store them instead of the objects
-        if isinstance(self.disease1, ss.Disease):
-            self.disease1 = self.disease1.name
-        if isinstance(self.disease2, ss.Disease):
-            self.disease2 = self.disease2.name
-
-        self.disease1_infected_state_name = disease1_infected_state_name
-        self.disease2_infected_state_name = disease2_infected_state_name
-        self.age_limits = age_limits or [15, 50]
-        default_denom = lambda self: (self.sim.people.age >= self.age_limits[0]) & (self.sim.people.age < self.age_limits[0])
-        self.denom = denom or default_denom
-
-        return
-
-    def init_results(self):
-        results = [
-            ss.Result(f'{self.disease1}_prev_no_{self.disease2}', dtype=float, scale=False),
-            ss.Result(f'{self.disease1}_prev_has_{self.disease2}', dtype=float, scale=False),
-            ss.Result(f'{self.disease1}_prev_no_{self.disease2}_f', dtype=float, scale=False),
-            ss.Result(f'{self.disease1}_prev_has_{self.disease2}_f', dtype=float, scale=False),
-            ss.Result(f'{self.disease1}_prev_no_{self.disease2}_m', dtype=float, scale=False),
-            ss.Result(f'{self.disease1}_prev_has_{self.disease2}_m', dtype=float, scale=False),
-        ]
-        self.define_results(*results)
-        return
-
-    def step(self):
-        sim = self.sim
-        ti = self.ti
-        disease1name = self.disease1
-        disease2name = self.disease2
-        disease1obj = getattr(self.sim.diseases, self.disease1)
-        disease2obj = getattr(self.sim.diseases, self.disease2)
-
-        ppl = sim.people
-
-        denom = self.denom(self)
-        has_disease2 = getattr(disease2obj, self.disease2_infected_state_name) # Adults with HIV
-        has_disease1 = getattr(disease1obj, self.disease1_infected_state_name)  # Adults with syphilis
-
-        has_disease1_f = denom & has_disease1 & ppl.female  # Women with dis1
-        has_disease2_m = denom & has_disease1 & ppl.male  # Men with dis1
-        has_disease2_f = denom & has_disease2 & ppl.female  # Women with dis2
-        has_disease2_m = denom & has_disease2 & ppl.male  # Men with dis2
-        no_disease2    = denom & ~has_disease2  # Adults without dis2
-        no_disease2_f  = no_disease2 & ppl.female  # Women without dis2
-        no_disease2_m  = no_disease2 & ppl.male  # Men without dis2
-
-        self.results[f'{disease1name}_prev_no_{disease2name}'][ti] = self.cond_prob(has_disease1, no_disease2)
-        self.results[f'{disease1name}_prev_has_{disease2name}'][ti] = self.cond_prob(has_disease1, has_disease2)
-        self.results[f'{disease1name}_prev_no_{disease2name}_f'][ti] = self.cond_prob(has_disease1_f, no_disease2_f)
-        self.results[f'{disease1name}_prev_has_{disease2name}_f'][ti] = self.cond_prob(has_disease1_f, has_disease2_f)
-        self.results[f'{disease1name}_prev_no_{disease2name}_m'][ti] = self.cond_prob(has_disease2_m, no_disease2_m)
-        self.results[f'{disease1name}_prev_has_{disease2name}_m'][ti] = self.cond_prob(has_disease2_m, has_disease2_m)
-
-        return
-
-
-class sw_stats(result_grouper):
-    def __init__(self, diseases=None, *args, **kwargs):
-        super().__init__(*args, **kwargs)
-        self.name = 'sw_stats'
-        self.diseases = diseases
-        return
-
-    def init_results(self):
-        results = sc.autolist()
-        for d in self.diseases:
-            results += [
-                ss.Result('share_new_infections_fsw_'+d, scale=False, summarize_by='mean'),
-                ss.Result('share_new_infections_client_'+d,scale=False, summarize_by='mean'),
-                ss.Result('new_infections_fsw_'+d, dtype=int),
-                ss.Result('new_infections_client_'+d, dtype=int),
-                ss.Result('new_infections_non_fsw_'+d, dtype=int),
-                ss.Result('new_infections_non_client_'+d, dtype=int),
-                ss.Result('new_transmissions_fsw_'+d, dtype=int),
-                ss.Result('new_transmissions_client_'+d, dtype=int),
-                ss.Result('new_transmissions_non_fsw_'+d, dtype=int),
-                ss.Result('new_transmissions_non_client_'+d, dtype=int),
-            ]
-        self.define_results(*results)
-        return
-
-    def step(self):
-        sim = self.sim
-        ti = self.ti
-
-        if ti > 0:
-
-            for d in self.diseases:
-                dis = sim.diseases[d]
-                nw = sim.networks.structuredsexual
-                adult = sim.people.age > 0
-                fsw = nw.fsw & adult
-                client = nw.client & adult
-                non_fsw = sim.people.female & ~nw.fsw & adult
-                non_client = sim.people.male & ~nw.client & adult
-                newly_infected = (dis.ti_exposed == ti) & adult
-                new_trans = dis.ti_transmitted_sex == ti
-                total_acq = len(newly_infected.uids)
-
-                newly_transmitting_fsw = (dis.ti_transmitted_sex == ti) & fsw
-                newly_transmitting_clients = (dis.ti_transmitted_sex == ti) & client
-                newly_transmitting_non_fsw = (dis.ti_transmitted_sex == ti) & non_fsw
-                newly_transmitting_non_client = (dis.ti_transmitted_sex == ti) & non_client
-
-                new_transmissions_fsw = dis.new_transmissions_sex[newly_transmitting_fsw]
-                new_transmissions_client = dis.new_transmissions_sex[newly_transmitting_clients]
-                new_transmissions_non_fsw = dis.new_transmissions_sex[newly_transmitting_non_fsw]
-                new_transmissions_non_client = dis.new_transmissions_sex[newly_transmitting_non_client]
-
-                self.results['share_new_infections_fsw_'+d][ti] = self.cond_prob(fsw, newly_infected)
-                self.results['share_new_infections_client_'+d][ti] = self.cond_prob(client, newly_infected)
-
-                self.results['new_infections_fsw_'+d][ti] = len((fsw & newly_infected).uids)
-                self.results['new_infections_client_'+d][ti] = len((client & newly_infected).uids)
-                self.results['new_infections_non_fsw_'+d][ti] = len((non_fsw & newly_infected).uids)
-                self.results['new_infections_non_client_'+d][ti] = len((non_client & newly_infected).uids)
-
-                self.results['new_transmissions_fsw_'+d][ti] = sum(new_transmissions_fsw)
-                self.results['new_transmissions_client_'+d][ti] = sum(new_transmissions_client)
-                self.results['new_transmissions_non_fsw_'+d][ti] = sum(new_transmissions_non_fsw)
-                self.results['new_transmissions_non_client_'+d][ti] = sum(new_transmissions_non_client)
-
-                total_trans = sum(new_transmissions_fsw) + sum(new_transmissions_client) + sum(new_transmissions_non_fsw) + sum(new_transmissions_non_client)
-                if total_trans != len(newly_infected.uids):
-                    errormsg = f'Infections acquired should equal number transmitted: {total_acq} vs {total_trans}'
-                    raise ValueError(errormsg)
-
-        return
-
-
-class RelationshipDurations(ss.Analyzer):
-    """
-    Analyzes the durations of relationships in a structuredsexual network.
-    """
-    def __init__(self, *args, **kwargs):
-        super().__init__(*args, **kwargs)
-        return
-
-    def init_results(self):
-        self.define_results(
-            ss.Result('mean_duration', dtype=float, scale=False),
-            ss.Result('median_duration', dtype=float, scale=False),
-        )
-        return
-
-    def step(self):
-        pass
-
-    def update_results(self):
-        sim = self.sim
-        ti = self.ti
-        nw = sim.networks.structuredsexual
-        rel_durations = self.get_relationship_durations()
-        self.results['mean_duration'][ti] = np.mean(rel_durations)
-        self.results['median_duration'][ti] = np.median(rel_durations)
-        return
-
-    def plot(self):
-        sim = self.sim
-        ti = self.ti
-        female_relationship_durs, male_relationship_durs = self.get_relationship_durations()
-        all_durations = female_relationship_durs + male_relationship_durs
-        pl.figure(1)
-        pl.hist(all_durations, bins=(max(all_durations) - min(all_durations)))
-        pl.xlabel('Relationship Duration')
-        pl.ylabel('Frequency')
-        pl.title('Distribution of Relationship Durations')
-
-        pl.figure(2)
-        pl.hist(female_relationship_durs, bins=(max(all_durations) - min(all_durations)))
-        pl.xlabel('Female Relationship Duration')
-        pl.ylabel('Frequency')
-        pl.title('Distribution of Female Relationship Durations')
-
-        pl.figure(3)
-        pl.hist(male_relationship_durs, bins=(max(all_durations) - min(all_durations)))
-        pl.xlabel('Male Relationship Duration')
-        pl.ylabel('Frequency')
-        pl.title('Distribution of Male Relationship Durations')
-        pl.show()
-
-
-    def get_relationship_durations(self):
-        """
-        Returns the durations of all relationships, separated by sex.
-
-        If include_current is False, return the duration of only relationships that have ended
-
-        returns:
-            female_durations: list of durations of relationships
-            male_durations: list of durations of relationships
-        """
-
-        # Get the current duration of all relationships
-        male_durations = []
-        female_durations = []
-        for pair, relationships in self.sim.networks.structuredsexual.relationship_durs.items():
-            durs = [relationship['dur'] for relationship in relationships]
-
-            # assign the durations to male and female lists
-            for uid in pair:
-                if self.sim.people.female[uid]:
-                    female_durations.extend(durs)
-                else:
-                    male_durations.extend(durs)
-
-        return female_durations, male_durations
-
-
-class NetworkDegree(ss.Analyzer):
-    def __init__(self, year=None, bins=None, relationship_types=None, *args, **kwargs):
-        super().__init__(*args, **kwargs)
-        self.year = year
-
-        if bins is None:
-            bins = np.concatenate([np.arange(21),[100]])
-        self.bins = bins
-
-        if relationship_types is None:
-            relationship_types = ['stable', 'casual'] # Other options are 'partners' (stable+casual), 'onetime', 'sw'
-
-        self.relationship_types = []
-        if 'partners' in relationship_types:
-            relationship_types.remove('partners')
-            self.relationship_types.append('lifetime_partners')
-        [self.relationship_types.append(f'lifetime_{relationship_type}_partners') for relationship_type in relationship_types]
-
-        for relationship_type in self.relationship_types:
-            setattr(self, f'{relationship_type}_f', [])
-            setattr(self, f'{relationship_type}_m', [])
-
-        return
-
-    def init_results(self):
-        """
-        Add results for `n_rships`, separated for males and females
-        Optionally disaggregate for risk level / age?
-        """
-        super().init_results()
-        for relationship_type in self.relationship_types:
-            self.results += [
-                ss.Result(f'{relationship_type}_f', dtype=int, scale=False, shape=len(self.bins)),
-                ss.Result(f'{relationship_type}_m', dtype=int, scale=False, shape=len(self.bins)),
-            ]
-        return
-
-    def init_pre(self, sim, **kwargs):
-        """
-        Initialize the analyzer
-        """
-        super().init_pre(sim, **kwargs)
-        self.year = sim.t.yearvec[-1]
-        return
-
-
-    def step(self):
-        """
-        record lifetime_partners for the user-specified year
-        """
-        if self.sim.t.yearvec[self.ti] == self.year:
-            for relationship_type in self.relationship_types:
-                # Get the number of partners, disaggregated by sex. We can't use a Result object for this because we
-                # don't know how many agents there will be at any given time step. We can use Results for the binned
-                # counts.
-
-                female_partners = getattr(self.sim.networks.structuredsexual, relationship_type)[self.sim.people.female]
-                male_partners = getattr(self.sim.networks.structuredsexual, relationship_type)[self.sim.people.male]
-
-                getattr(self, f'{relationship_type}_f').extend(female_partners)
-                getattr(self, f'{relationship_type}_m').extend(male_partners)
-
-                # bin the data by number of partners
-                female_counts, female_bins = np.histogram(female_partners, bins=self.bins)
-                male_counts, male_bins = np.histogram(male_partners, bins=self.bins)
-
-                for i, female_count, male_count in zip(range(len(self.bins)), female_counts, male_counts):
-                    self.results[f'{relationship_type}_f'][i] = female_count
-                    self.results[f'{relationship_type}_m'][i] = male_count
-        return
-
-    def plot(self):
-        """
-        Plot histograms and stats by sex and relationship type
-        """
-
-        for relationship_type in self.relationship_types:
-            fig, axes = pl.subplots(1, 2, figsize=(9, 5), layout="tight")
-            axes = axes.flatten()
-            for ai, sex in enumerate(['f', 'm']):
-                counts = self.results[f'{relationship_type}_{sex}'].values
-                bins=self.bins
-
-                total = sum(counts)
-                counts = counts / total
-                counts[-2] = counts[-2:].sum()
-                counts = counts[:-1]
-
-                axes[ai].bar(bins[:-1], counts)
-                axes[ai].set_xlabel(f'Number of {relationship_type}')
-                axes[ai].set_title(f'Distribution of partners, {sex}')
-                axes[ai].set_ylim([0, 1])
-
-                sex_counts = np.array(getattr(self, f'{relationship_type}_{sex}'))
-                stats = f"Mean: {np.mean(sex_counts):.1f}\n"
-                stats += f"Median: {np.median(sex_counts):.1f}\n"
-                stats += f"Std: {np.std(sex_counts):.1f}\n"
-                stats += f"%>20: {np.count_nonzero(sex_counts >= 20) / total * 100:.2f}\n"
-                axes[ai].text(15, 0.5, stats)
-
-            pl.show()
-
-        return
-
-<<<<<<< HEAD
-
-class partner_age_diff(ss.Analyzer):
-    def __init__(self, year=2000, age_bins=['teens', 'young', 'adult'], network='structuredsexual', *args, **kwargs):
-        super().__init__(*args, **kwargs)
-        self.year = year
-        self.network = network
-        self.age_diffs = {}
-        self.age_bins = age_bins
-        return
-
-    def init_results(self):
-        """
-        Initialize the results for the age differences.
-        """
-        self.define_results(
-            ss.Result('age_diff_mean', dtype=float, scale=False),
-            ss.Result('age_diff_median', dtype=float, scale=False),
-            ss.Result('age_diff_std', dtype=float, scale=False),
-=======
-class DebutAge(ss.Analyzer):
-    """
-    Analyzes the debut age of relationships in a structuredsexual network.
-    """
-    def __init__(self, bins=None, cohort_starts=None, *args, **kwargs):
-        super().__init__(*args, **kwargs)
-
-        self.bins = bins or np.arange(12, 31, 1)
-        self.binspan = self.bins[-1] - self.bins[0]
-        self.cohort_starts = cohort_starts
-
-        return
-
-
-    def init_pre(self, sim, force=False):
-
-
-        # sim = self.sim
-
-        if self.cohort_starts is None:
-            first_cohort = sim.pars['start']
-            last_cohort = sim.pars['stop'] - self.binspan
-            self.cohort_starts = sc.inclusiverange(first_cohort, last_cohort)
-            self.cohort_ends = self.cohort_starts + self.binspan
-            self.n_cohorts = len(self.cohort_starts)
-            self.cohort_years = np.array([sc.inclusiverange(i, i + self.binspan) for i in self.cohort_starts])
-
-        self.prop_active_f = np.zeros((self.n_cohorts, self.binspan + 1))
-        self.prop_active_m = np.zeros((self.n_cohorts, self.binspan + 1))
-
-        super().init_pre(sim, force=force)
-
-
-    def init_results(self):
-        super().init_results()
-        self.define_results(
-            ss.Result('prop_active_f', dtype=float, scale=False, shape=len(self.cohort_starts)),
-            ss.Result('prop_active_m', dtype=float, scale=False, shape=len(self.cohort_starts)),
->>>>>>> 5ea2d459
-        )
-        return
-
-    def step(self):
-<<<<<<< HEAD
-        """
-        Record the age differences between partners in the specified year.
-        """
-
-        net = self.sim.networks[self.network]
-
-
-        relationships = net.edges.dur > 1
-        p1 = net.p1[relationships]
-        p2 = net.p2[relationships]
-
-        age_diffs = (self.sim.people.age[p1] - self.sim.people.age[p2])
-
-        f_ages = self.sim.people.age[p2]
-
-        # bin the female ages by the bins used in the structured sexual network
-        # age_bins = sorted([bin[0] for bin in self.sim.networks.structuredsexual.pars.f_age_group_bins.values()])
-        age_bin_limits = [net.pars.f_age_group_bins[bin][0] for bin in self.age_bins]
-        age_bin_indices = np.digitize(f_ages, age_bin_limits) - 1
-
-        self.results['age_diff_mean'][self.ti] = np.mean(age_diffs)
-        self.results['age_diff_median'][self.ti] = np.median(age_diffs)
-        self.results['age_diff_std'][self.ti] = np.std(age_diffs)
-
-        if self.sim.t.yearvec[self.ti] == self.year:
-            for bin in self.age_bins:
-                self.age_diffs[bin] = age_diffs[age_bin_indices == self.age_bins.index(bin)]
-=======
-
-        sim = self.sim
-        ppl = sim.people
-        if sim.t.yearvec[sim.ti] in self.cohort_years:
-            cohort_inds, bin_inds = sc.findinds(self.cohort_years, sim.t.yearvec[sim.ti])
-            for ci, cohort_ind in enumerate(cohort_inds):
-                bin_ind = bin_inds[ci]
-                bin = self.bins[bin_ind]
-
-                # all females cohort:
-                conditions_f = ppl.female * ppl.alive * (ppl.age >= (bin - 1)) * (
-                        ppl.age < bin)
-                cohort_f_count = sum(conditions_f)
-                # all active females in cohort:
-                num_conditions_f = conditions_f * sim.networks.structuredsexual.over_debut
-                debut_f_count = sum(num_conditions_f)
-
-                self.prop_active_f[cohort_ind, bin_ind] = (debut_f_count) / (cohort_f_count) if cohort_f_count > 0 else 0
-
-                # all males cohort:
-                conditions_m = ~sim.people.female * sim.people.alive * (sim.people.age >= (bin - 1)) * (
-                        sim.people.age < bin)
-                cohort_m_count = sum(conditions_m)
-                # all active males in cohort:
-                num_conditions_m = conditions_m * sim.networks.structuredsexual.over_debut
-                debut_m_count = sum(num_conditions_m)
-                self.prop_active_m[cohort_ind, bin_ind] = (debut_m_count) / (cohort_m_count) if cohort_m_count > 0 else 0
->>>>>>> 5ea2d459
-        return
-
-    def plot(self):
-        """
-<<<<<<< HEAD
-        Plot histograms of the age differences between partners.
-        """
-
-        if len(self.age_diffs) > 0:
-            pl.figure(figsize=(8, 5))
-            pl.hist(list(self.age_diffs.values()), label=list(self.age_diffs.keys()), bins=30, edgecolor='black', alpha=0.7)
-            pl.legend()
-            pl.xlabel('Age Difference (years)')
-            pl.ylabel('Frequency')
-            pl.title(f'Age Differences Between Partners in {self.year} (Male Age - Female Age)')
-            pl.grid(True)
-            pl.show()
-        else:
-            print("No age differences recorded for the specified year.")
-
-        return
-=======
-        Plot the proportion of active agents by cohort and debut age
-        """
-        pl.figure(1)
-        for row in self.prop_active_f:
-            pl.plot(self.bins, row)
-        pl.xlabel('Age')
-        pl.ylabel('Share')
-        pl.title('Proportion of females who are sexually active')
-        pl.show()
-
-        pl.figure(2)
-        for row in self.prop_active_m:
-            pl.plot(self.bins, row)
-        pl.xlabel('Age')
-        pl.ylabel('Share')
-        pl.title('Proportion of males who are sexually active')
-        pl.show()
->>>>>>> 5ea2d459
+"""
+Common analyzers for STI analyses
+"""
+
+# %% Imports and settings
+import numpy as np
+import sciris as sc
+import starsim as ss
+import pandas as pd
+
+import stisim as sti
+import pylab as pl
+
+__all__ = ["result_grouper", "coinfection_stats", "sw_stats", "RelationshipDurations", "NetworkDegree", "DebutAge", "partner_age_diff"]
+
+
+class result_grouper(ss.Analyzer):
+    @staticmethod
+    def cond_prob(numerator, denominator):
+        numer = len((denominator & numerator).uids)
+        denom = len(denominator.uids)
+        out = sc.safedivide(numer, denom)
+        return out
+
+
+class coinfection_stats(result_grouper):
+    """
+    Generates stats for the coinfection of two diseases.
+    This is useful for looking at the coinfection of HIV and syphilis, for example.
+
+    Args:
+        disease1 (str | ss.Disease): name of the first disease
+        disease2 (str | ss.Disease): name of the second disease
+        disease1_infected_state_name (str): name of the infected state for disease1 (default: 'infected')
+        disease2_infected_state_name (str): name of the infected state for disease2 (default: 'infected')
+        age_limits (list): list of two integers that define the age limits for the denominator.
+        denom (function): function that returns a boolean array of the denominator, usually the relevant population.
+            default: lambda self: (self.sim.people.age >= 15) & (self.sim.people.age < 50)
+        *args, **kwargs : optional, passed to ss.Analyzer constructor
+    """
+    def __init__(self, disease1, disease2, disease1_infected_state_name='infected', disease2_infected_state_name='infected',
+                 age_limits=None, denom=None, *args, **kwargs):
+        super().__init__(*args, **kwargs)
+        self.name = 'coinfection_stats'
+        if disease1 is None or disease2 is None:
+            raise ValueError('Coinfection stats requires exactly 2 diseases')
+
+        self.disease1 = disease1
+        self.disease2 = disease2
+
+        # if the diseases are objects, get their names and store them instead of the objects
+        if isinstance(self.disease1, ss.Disease):
+            self.disease1 = self.disease1.name
+        if isinstance(self.disease2, ss.Disease):
+            self.disease2 = self.disease2.name
+
+        self.disease1_infected_state_name = disease1_infected_state_name
+        self.disease2_infected_state_name = disease2_infected_state_name
+        self.age_limits = age_limits or [15, 50]
+        default_denom = lambda self: (self.sim.people.age >= self.age_limits[0]) & (self.sim.people.age < self.age_limits[0])
+        self.denom = denom or default_denom
+
+        return
+
+    def init_results(self):
+        results = [
+            ss.Result(f'{self.disease1}_prev_no_{self.disease2}', dtype=float, scale=False),
+            ss.Result(f'{self.disease1}_prev_has_{self.disease2}', dtype=float, scale=False),
+            ss.Result(f'{self.disease1}_prev_no_{self.disease2}_f', dtype=float, scale=False),
+            ss.Result(f'{self.disease1}_prev_has_{self.disease2}_f', dtype=float, scale=False),
+            ss.Result(f'{self.disease1}_prev_no_{self.disease2}_m', dtype=float, scale=False),
+            ss.Result(f'{self.disease1}_prev_has_{self.disease2}_m', dtype=float, scale=False),
+        ]
+        self.define_results(*results)
+        return
+
+    def step(self):
+        sim = self.sim
+        ti = self.ti
+        disease1name = self.disease1
+        disease2name = self.disease2
+        disease1obj = getattr(self.sim.diseases, self.disease1)
+        disease2obj = getattr(self.sim.diseases, self.disease2)
+
+        ppl = sim.people
+
+        denom = self.denom(self)
+        has_disease2 = getattr(disease2obj, self.disease2_infected_state_name) # Adults with HIV
+        has_disease1 = getattr(disease1obj, self.disease1_infected_state_name)  # Adults with syphilis
+
+        has_disease1_f = denom & has_disease1 & ppl.female  # Women with dis1
+        has_disease2_m = denom & has_disease1 & ppl.male  # Men with dis1
+        has_disease2_f = denom & has_disease2 & ppl.female  # Women with dis2
+        has_disease2_m = denom & has_disease2 & ppl.male  # Men with dis2
+        no_disease2    = denom & ~has_disease2  # Adults without dis2
+        no_disease2_f  = no_disease2 & ppl.female  # Women without dis2
+        no_disease2_m  = no_disease2 & ppl.male  # Men without dis2
+
+        self.results[f'{disease1name}_prev_no_{disease2name}'][ti] = self.cond_prob(has_disease1, no_disease2)
+        self.results[f'{disease1name}_prev_has_{disease2name}'][ti] = self.cond_prob(has_disease1, has_disease2)
+        self.results[f'{disease1name}_prev_no_{disease2name}_f'][ti] = self.cond_prob(has_disease1_f, no_disease2_f)
+        self.results[f'{disease1name}_prev_has_{disease2name}_f'][ti] = self.cond_prob(has_disease1_f, has_disease2_f)
+        self.results[f'{disease1name}_prev_no_{disease2name}_m'][ti] = self.cond_prob(has_disease2_m, no_disease2_m)
+        self.results[f'{disease1name}_prev_has_{disease2name}_m'][ti] = self.cond_prob(has_disease2_m, has_disease2_m)
+
+        return
+
+
+class sw_stats(result_grouper):
+    def __init__(self, diseases=None, *args, **kwargs):
+        super().__init__(*args, **kwargs)
+        self.name = 'sw_stats'
+        self.diseases = diseases
+        return
+
+    def init_results(self):
+        results = sc.autolist()
+        for d in self.diseases:
+            results += [
+                ss.Result('share_new_infections_fsw_'+d, scale=False, summarize_by='mean'),
+                ss.Result('share_new_infections_client_'+d,scale=False, summarize_by='mean'),
+                ss.Result('new_infections_fsw_'+d, dtype=int),
+                ss.Result('new_infections_client_'+d, dtype=int),
+                ss.Result('new_infections_non_fsw_'+d, dtype=int),
+                ss.Result('new_infections_non_client_'+d, dtype=int),
+                ss.Result('new_transmissions_fsw_'+d, dtype=int),
+                ss.Result('new_transmissions_client_'+d, dtype=int),
+                ss.Result('new_transmissions_non_fsw_'+d, dtype=int),
+                ss.Result('new_transmissions_non_client_'+d, dtype=int),
+            ]
+        self.define_results(*results)
+        return
+
+    def step(self):
+        sim = self.sim
+        ti = self.ti
+
+        if ti > 0:
+
+            for d in self.diseases:
+                dis = sim.diseases[d]
+                nw = sim.networks.structuredsexual
+                adult = sim.people.age > 0
+                fsw = nw.fsw & adult
+                client = nw.client & adult
+                non_fsw = sim.people.female & ~nw.fsw & adult
+                non_client = sim.people.male & ~nw.client & adult
+                newly_infected = (dis.ti_exposed == ti) & adult
+                new_trans = dis.ti_transmitted_sex == ti
+                total_acq = len(newly_infected.uids)
+
+                newly_transmitting_fsw = (dis.ti_transmitted_sex == ti) & fsw
+                newly_transmitting_clients = (dis.ti_transmitted_sex == ti) & client
+                newly_transmitting_non_fsw = (dis.ti_transmitted_sex == ti) & non_fsw
+                newly_transmitting_non_client = (dis.ti_transmitted_sex == ti) & non_client
+
+                new_transmissions_fsw = dis.new_transmissions_sex[newly_transmitting_fsw]
+                new_transmissions_client = dis.new_transmissions_sex[newly_transmitting_clients]
+                new_transmissions_non_fsw = dis.new_transmissions_sex[newly_transmitting_non_fsw]
+                new_transmissions_non_client = dis.new_transmissions_sex[newly_transmitting_non_client]
+
+                self.results['share_new_infections_fsw_'+d][ti] = self.cond_prob(fsw, newly_infected)
+                self.results['share_new_infections_client_'+d][ti] = self.cond_prob(client, newly_infected)
+
+                self.results['new_infections_fsw_'+d][ti] = len((fsw & newly_infected).uids)
+                self.results['new_infections_client_'+d][ti] = len((client & newly_infected).uids)
+                self.results['new_infections_non_fsw_'+d][ti] = len((non_fsw & newly_infected).uids)
+                self.results['new_infections_non_client_'+d][ti] = len((non_client & newly_infected).uids)
+
+                self.results['new_transmissions_fsw_'+d][ti] = sum(new_transmissions_fsw)
+                self.results['new_transmissions_client_'+d][ti] = sum(new_transmissions_client)
+                self.results['new_transmissions_non_fsw_'+d][ti] = sum(new_transmissions_non_fsw)
+                self.results['new_transmissions_non_client_'+d][ti] = sum(new_transmissions_non_client)
+
+                total_trans = sum(new_transmissions_fsw) + sum(new_transmissions_client) + sum(new_transmissions_non_fsw) + sum(new_transmissions_non_client)
+                if total_trans != len(newly_infected.uids):
+                    errormsg = f'Infections acquired should equal number transmitted: {total_acq} vs {total_trans}'
+                    raise ValueError(errormsg)
+
+        return
+
+
+class RelationshipDurations(ss.Analyzer):
+    """
+    Analyzes the durations of relationships in a structuredsexual network.
+    """
+    def __init__(self, *args, **kwargs):
+        super().__init__(*args, **kwargs)
+        return
+
+    def init_results(self):
+        self.define_results(
+            ss.Result('mean_duration', dtype=float, scale=False),
+            ss.Result('median_duration', dtype=float, scale=False),
+        )
+        return
+
+    def step(self):
+        pass
+
+    def update_results(self):
+        sim = self.sim
+        ti = self.ti
+        nw = sim.networks.structuredsexual
+        rel_durations = self.get_relationship_durations()
+        self.results['mean_duration'][ti] = np.mean(rel_durations)
+        self.results['median_duration'][ti] = np.median(rel_durations)
+        return
+
+    def plot(self):
+        sim = self.sim
+        ti = self.ti
+        female_relationship_durs, male_relationship_durs = self.get_relationship_durations()
+        all_durations = female_relationship_durs + male_relationship_durs
+        pl.figure(1)
+        pl.hist(all_durations, bins=(max(all_durations) - min(all_durations)))
+        pl.xlabel('Relationship Duration')
+        pl.ylabel('Frequency')
+        pl.title('Distribution of Relationship Durations')
+
+        pl.figure(2)
+        pl.hist(female_relationship_durs, bins=(max(all_durations) - min(all_durations)))
+        pl.xlabel('Female Relationship Duration')
+        pl.ylabel('Frequency')
+        pl.title('Distribution of Female Relationship Durations')
+
+        pl.figure(3)
+        pl.hist(male_relationship_durs, bins=(max(all_durations) - min(all_durations)))
+        pl.xlabel('Male Relationship Duration')
+        pl.ylabel('Frequency')
+        pl.title('Distribution of Male Relationship Durations')
+        pl.show()
+
+
+    def get_relationship_durations(self):
+        """
+        Returns the durations of all relationships, separated by sex.
+
+        If include_current is False, return the duration of only relationships that have ended
+
+        returns:
+            female_durations: list of durations of relationships
+            male_durations: list of durations of relationships
+        """
+
+        # Get the current duration of all relationships
+        male_durations = []
+        female_durations = []
+        for pair, relationships in self.sim.networks.structuredsexual.relationship_durs.items():
+            durs = [relationship['dur'] for relationship in relationships]
+
+            # assign the durations to male and female lists
+            for uid in pair:
+                if self.sim.people.female[uid]:
+                    female_durations.extend(durs)
+                else:
+                    male_durations.extend(durs)
+
+        return female_durations, male_durations
+
+
+class NetworkDegree(ss.Analyzer):
+    def __init__(self, year=None, bins=None, relationship_types=None, *args, **kwargs):
+        super().__init__(*args, **kwargs)
+        self.year = year
+
+        if bins is None:
+            bins = np.concatenate([np.arange(21),[100]])
+        self.bins = bins
+
+        if relationship_types is None:
+            relationship_types = ['stable', 'casual'] # Other options are 'partners' (stable+casual), 'onetime', 'sw'
+
+        self.relationship_types = []
+        if 'partners' in relationship_types:
+            relationship_types.remove('partners')
+            self.relationship_types.append('lifetime_partners')
+        [self.relationship_types.append(f'lifetime_{relationship_type}_partners') for relationship_type in relationship_types]
+
+        for relationship_type in self.relationship_types:
+            setattr(self, f'{relationship_type}_f', [])
+            setattr(self, f'{relationship_type}_m', [])
+
+        return
+
+    def init_results(self):
+        """
+        Add results for `n_rships`, separated for males and females
+        Optionally disaggregate for risk level / age?
+        """
+        super().init_results()
+        for relationship_type in self.relationship_types:
+            self.results += [
+                ss.Result(f'{relationship_type}_f', dtype=int, scale=False, shape=len(self.bins)),
+                ss.Result(f'{relationship_type}_m', dtype=int, scale=False, shape=len(self.bins)),
+            ]
+        return
+
+    def init_pre(self, sim, **kwargs):
+        """
+        Initialize the analyzer
+        """
+        super().init_pre(sim, **kwargs)
+        self.year = sim.t.yearvec[-1]
+        return
+
+
+    def step(self):
+        """
+        record lifetime_partners for the user-specified year
+        """
+        if self.sim.t.yearvec[self.ti] == self.year:
+            for relationship_type in self.relationship_types:
+                # Get the number of partners, disaggregated by sex. We can't use a Result object for this because we
+                # don't know how many agents there will be at any given time step. We can use Results for the binned
+                # counts.
+
+                female_partners = getattr(self.sim.networks.structuredsexual, relationship_type)[self.sim.people.female]
+                male_partners = getattr(self.sim.networks.structuredsexual, relationship_type)[self.sim.people.male]
+
+                getattr(self, f'{relationship_type}_f').extend(female_partners)
+                getattr(self, f'{relationship_type}_m').extend(male_partners)
+
+                # bin the data by number of partners
+                female_counts, female_bins = np.histogram(female_partners, bins=self.bins)
+                male_counts, male_bins = np.histogram(male_partners, bins=self.bins)
+
+                for i, female_count, male_count in zip(range(len(self.bins)), female_counts, male_counts):
+                    self.results[f'{relationship_type}_f'][i] = female_count
+                    self.results[f'{relationship_type}_m'][i] = male_count
+        return
+
+    def plot(self):
+        """
+        Plot histograms and stats by sex and relationship type
+        """
+
+        for relationship_type in self.relationship_types:
+            fig, axes = pl.subplots(1, 2, figsize=(9, 5), layout="tight")
+            axes = axes.flatten()
+            for ai, sex in enumerate(['f', 'm']):
+                counts = self.results[f'{relationship_type}_{sex}'].values
+                bins=self.bins
+
+                total = sum(counts)
+                counts = counts / total
+                counts[-2] = counts[-2:].sum()
+                counts = counts[:-1]
+
+                axes[ai].bar(bins[:-1], counts)
+                axes[ai].set_xlabel(f'Number of {relationship_type}')
+                axes[ai].set_title(f'Distribution of partners, {sex}')
+                axes[ai].set_ylim([0, 1])
+
+                sex_counts = np.array(getattr(self, f'{relationship_type}_{sex}'))
+                stats = f"Mean: {np.mean(sex_counts):.1f}\n"
+                stats += f"Median: {np.median(sex_counts):.1f}\n"
+                stats += f"Std: {np.std(sex_counts):.1f}\n"
+                stats += f"%>20: {np.count_nonzero(sex_counts >= 20) / total * 100:.2f}\n"
+                axes[ai].text(15, 0.5, stats)
+
+            pl.show()
+
+        return
+
+
+class partner_age_diff(ss.Analyzer):
+    def __init__(self, year=2000, age_bins=['teens', 'young', 'adult'], network='structuredsexual', *args, **kwargs):
+        super().__init__(*args, **kwargs)
+        self.year = year
+        self.network = network
+        self.age_diffs = {}
+        self.age_bins = age_bins
+        return
+
+    def init_results(self):
+        """
+        Initialize the results for the age differences.
+        """
+        self.define_results(
+            ss.Result('age_diff_mean', dtype=float, scale=False),
+            ss.Result('age_diff_median', dtype=float, scale=False),
+            ss.Result('age_diff_std', dtype=float, scale=False),
+        )
+        return
+
+    def step(self):
+        """
+        Record the age differences between partners in the specified year.
+        """
+
+        net = self.sim.networks[self.network]
+        relationships = net.edges.dur > 1
+        p1 = net.p1[relationships]
+        p2 = net.p2[relationships]
+
+        age_diffs = (self.sim.people.age[p1] - self.sim.people.age[p2])
+
+        f_ages = self.sim.people.age[p2]
+
+        # bin the female ages by the bins used in the structured sexual network
+        # age_bins = sorted([bin[0] for bin in self.sim.networks.structuredsexual.pars.f_age_group_bins.values()])
+        age_bin_limits = [net.pars.f_age_group_bins[bin][0] for bin in self.age_bins]
+        age_bin_indices = np.digitize(f_ages, age_bin_limits) - 1
+
+        self.results['age_diff_mean'][self.ti] = np.mean(age_diffs)
+        self.results['age_diff_median'][self.ti] = np.median(age_diffs)
+        self.results['age_diff_std'][self.ti] = np.std(age_diffs)
+
+        if self.sim.t.yearvec[self.ti] == self.year:
+            for bin in self.age_bins:
+                self.age_diffs[bin] = age_diffs[age_bin_indices == self.age_bins.index(bin)]
+
+    def plot(self):
+        """
+        Plot histograms of the age differences between partners.
+        """
+        if len(self.age_diffs) > 0:
+            pl.figure(figsize=(8, 5))
+            pl.hist(list(self.age_diffs.values()), label=list(self.age_diffs.keys()), bins=30, edgecolor='black', alpha=0.7)
+            pl.legend()
+            pl.xlabel('Age Difference (years)')
+            pl.ylabel('Frequency')
+            pl.title(f'Age Differences Between Partners in {self.year} (Male Age - Female Age)')
+            pl.grid(True)
+            pl.show()
+        else:
+            print("No age differences recorded for the specified year.")
+
+        return
+
+          
+class DebutAge(ss.Analyzer):
+    """
+    Analyzes the debut age of relationships in a structuredsexual network.
+    """
+    def __init__(self, bins=None, cohort_starts=None, *args, **kwargs):
+        super().__init__(*args, **kwargs)
+
+        self.bins = bins or np.arange(12, 31, 1)
+        self.binspan = self.bins[-1] - self.bins[0]
+        self.cohort_starts = cohort_starts
+
+        return
+
+    def init_pre(self, sim, force=False):
+        if self.cohort_starts is None:
+            first_cohort = sim.pars['start']
+            last_cohort = sim.pars['stop'] - self.binspan
+            self.cohort_starts = sc.inclusiverange(first_cohort, last_cohort)
+            self.cohort_ends = self.cohort_starts + self.binspan
+            self.n_cohorts = len(self.cohort_starts)
+            self.cohort_years = np.array([sc.inclusiverange(i, i + self.binspan) for i in self.cohort_starts])
+
+        self.prop_active_f = np.zeros((self.n_cohorts, self.binspan + 1))
+        self.prop_active_m = np.zeros((self.n_cohorts, self.binspan + 1))
+        super().init_pre(sim, force=force)
+        return
+
+    def init_results(self):
+        super().init_results()
+        self.define_results(
+            ss.Result('prop_active_f', dtype=float, scale=False, shape=len(self.cohort_starts)),
+            ss.Result('prop_active_m', dtype=float, scale=False, shape=len(self.cohort_starts)),
+        )
+        return
+
+    def step(self):
+
+        sim = self.sim
+        ppl = sim.people
+        if sim.t.yearvec[sim.ti] in self.cohort_years:
+            cohort_inds, bin_inds = sc.findinds(self.cohort_years, sim.t.yearvec[sim.ti])
+            for ci, cohort_ind in enumerate(cohort_inds):
+                bin_ind = bin_inds[ci]
+                bin = self.bins[bin_ind]
+
+                # all females cohort:
+                conditions_f = ppl.female * ppl.alive * (ppl.age >= (bin - 1)) * (
+                        ppl.age < bin)
+                cohort_f_count = sum(conditions_f)
+                # all active females in cohort:
+                num_conditions_f = conditions_f * sim.networks.structuredsexual.over_debut
+                debut_f_count = sum(num_conditions_f)
+
+                self.prop_active_f[cohort_ind, bin_ind] = (debut_f_count) / (cohort_f_count) if cohort_f_count > 0 else 0
+
+                # all males cohort:
+                conditions_m = ~sim.people.female * sim.people.alive * (sim.people.age >= (bin - 1)) * (
+                        sim.people.age < bin)
+                cohort_m_count = sum(conditions_m)
+                # all active males in cohort:
+                num_conditions_m = conditions_m * sim.networks.structuredsexual.over_debut
+                debut_m_count = sum(num_conditions_m)
+                self.prop_active_m[cohort_ind, bin_ind] = (debut_m_count) / (cohort_m_count) if cohort_m_count > 0 else 0
+        return
+
+    def plot(self):
+        """
+        Plot the proportion of active agents by cohort and debut age
+        """
+        pl.figure(1)
+        for row in self.prop_active_f:
+            pl.plot(self.bins, row)
+        pl.xlabel('Age')
+        pl.ylabel('Share')
+        pl.title('Proportion of females who are sexually active')
+        pl.show()
+
+        pl.figure(2)
+        for row in self.prop_active_m:
+            pl.plot(self.bins, row)
+        pl.xlabel('Age')
+        pl.ylabel('Share')
+        pl.title('Proportion of males who are sexually active')
+        pl.show()
+