--- conflicted
+++ resolved
@@ -65,13 +65,9 @@
 
 # Sphinx documentation
 docs/_build/
-<<<<<<< HEAD
+docs/api/
 docs/modules.rst
 docs/stisim.*.rst
-docs/api/_autosummary/
-=======
-docs/api/
->>>>>>> 48735ac8
 
 # PyBuilder
 target/
