"""
Test epi dynamics
"""

# Imports
import sciris as sc
import starsim as ss
import stisim as sti
import pandas as pd


def test_syph_epi():
    sc.heading('Test epi dynamics of syphilis')

    base_pars = dict(n_agents=500, networks=sti.StructuredSexual())

    # Define the parameters to vary
    par_effects = dict(
        rel_trans_primary=[0.5, 1.5],  # Relative transmissibility during primary infection
        init_prev=[0.1, 0.9],
        beta=[0.2, 0.5]  # Beta for male to female transmission; opposite direction uses half this value
    )

    # Loop over each of the above parameters and make sure they affect the epi dynamics in the expected ways
    for par, par_val in par_effects.items():
        lo = par_val[0]
        hi = par_val[1]

        # Make baseline pars
        pars0 = sc.dcp(base_pars)
        pars1 = sc.dcp(base_pars)

        if par == 'beta':
            simpardict_lo = {'beta': {'structuredsexual': [lo, lo/2]}}
            simpardict_hi = {'beta': {'structuredsexual': [hi, hi/2]}}
        else:
            simpardict_lo = {par: lo, 'beta': {'structuredsexual': [0.3, 0.15]}}
            simpardict_hi = {par: hi, 'beta': {'structuredsexual': [0.3, 0.15]}}

        pars0['diseases'] = sti.Syphilis(**simpardict_lo)
        pars1['diseases'] = sti.Syphilis(**simpardict_hi)

        # Run the simulations and pull out the results
        s0 = ss.Sim(pars0, label=f'{par} {par_val[0]}').run()
        s1 = ss.Sim(pars1, label=f'{par} {par_val[1]}').run()

        # Check results
        ind = 1 if par == 'init_prev' else -1
        v0 = s0.results.syphilis.cum_infections[ind]
        v1 = s1.results.syphilis.cum_infections[ind]

        print(f'Checking with varying {par:10s} ... ', end='')
        assert v0 <= v1, f'Expected infections to be lower with {par}={lo} than with {par}={hi}, but {v0} > {v1})'
        print(f'✓ ({v0} <= {v1})')

    return s0, s1

def test_hiv_epi():
    sc.heading('Test epi dynamics of hiv')

    location = 'zimbabwe'
    fertility_rates = {'fertility_rate': pd.read_csv(sti.data/f'{location}_asfr.csv')}
    pregnancy = ss.Pregnancy(pars=fertility_rates)
    death_rates = {'death_rate': pd.read_csv(sti.data/f'{location}_deaths.csv'), 'units': 1}
    death = ss.Deaths(death_rates)

<<<<<<< HEAD
    base_pars = dict(n_agents=5000, networks=[sti.StructuredSexual(), ss.MaternalNet()],
=======
    base_pars = dict(n_agents=500, networks=[sti.StructuredSexual(), ss.MaternalNet()],
>>>>>>> 6721c3dd
                                             demographics=[pregnancy, death])

    # Define the parameters to vary
    par_effects = dict(
        primary_acute_inf_dur=[2.9, 6.1],
        init_prev=[0.01, 0.1],
        beta=[0.01, 0.95]  # Beta for male to female transmission; opposite direction uses half this value
    )

    # Loop over each of the above parameters and make sure they affect the epi dynamics in the expected ways
    for par, par_val in par_effects.items():
        lo = par_val[0]
        hi = par_val[1]

        # Make baseline pars
        pars0 = sc.dcp(base_pars)
        pars1 = sc.dcp(base_pars)

        if par == 'beta':
            simpardict_lo = {'beta': {'structuredsexual': [lo, lo/2],
                                      'maternal': [0.95, 0.0]}}
            simpardict_hi = {'beta': {'structuredsexual': [hi, hi/2],
                                      'maternal': [0.95, 0.0]}}
        else:
            simpardict_lo = {par: lo, 'beta': {'structuredsexual': [0.3, 0.15],
                                               'maternal': [0.95, 0.0]}}
            simpardict_hi = {par: hi, 'beta': {'structuredsexual': [0.3, 0.15],
                                               'maternal': [0.95, 0.0]}}

        pars0['diseases'] = sti.HIV(**simpardict_lo)
        pars1['diseases'] = sti.HIV(**simpardict_hi)

        # Run the simulations and pull out the results
        s0 = ss.Sim(pars0, label=f'{par} {par_val[0]}').run()
        s1 = ss.Sim(pars1, label=f'{par} {par_val[1]}').run()

        # Check results
        ind = 1 if par == 'init_prev' else -1
        v0 = s0.results.hiv.cum_infections[ind]
        v1 = s1.results.hiv.cum_infections[ind]

        print(f'Checking with varying {par:10s} ... ', end='')
        assert v0 <= v1, f'Expected infections to be lower with {par}={lo} than with {par}={hi}, but {v0} > {v1})'
        print(f'✓ ({v0} <= {v1})')

    return s0, s1


if __name__ == '__main__':
    sc.options(interactive=False)
    s1, s2 = test_syph_epi()
    s3, s4 = test_hiv_epi()<|MERGE_RESOLUTION|>--- conflicted
+++ resolved
@@ -64,12 +64,7 @@
     death_rates = {'death_rate': pd.read_csv(sti.data/f'{location}_deaths.csv'), 'units': 1}
     death = ss.Deaths(death_rates)
 
-<<<<<<< HEAD
-    base_pars = dict(n_agents=5000, networks=[sti.StructuredSexual(), ss.MaternalNet()],
-=======
-    base_pars = dict(n_agents=500, networks=[sti.StructuredSexual(), ss.MaternalNet()],
->>>>>>> 6721c3dd
-                                             demographics=[pregnancy, death])
+    base_pars = dict(n_agents=500, networks=[sti.StructuredSexual(), ss.MaternalNet()],demographics=[pregnancy, death])
 
     # Define the parameters to vary
     par_effects = dict(
