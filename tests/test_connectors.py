"""
Test impact of including the HIV-Syphilis connector

One simulation is run with HIV and syphilis, but no connector. A second simulation
is run with the addition of the connector. Adding the connector should increase
transmission of HIV overall due to syphilis coinfection. The prevalance should
therefore be higher when the connector is included.
"""

import sciris as sc
import starsim as ss
import stisim as sti
import pylab as pl
import numpy as np

from stisim import coinfection_stats

np.seterr(all='raise')

def ret(*values):
<<<<<<< HEAD
    return values if __name__ == 'main' else None
=======
    return values if __name__ == '__main__' else None
>>>>>>> dc26d056

def test_hiv_syph():

    # Make diseases
    hiv = sti.HIV(init_prev=0.1, beta={'structuredsexual': [0.01, 0.01]})
    syphilis = sti.SyphilisPlaceholder(prevalence=0.9)
    coinfection_analyzer = coinfection_stats(disease1=syphilis, disease2='hiv', disease1_infected_state_name='active')

    pars = dict(
        start=2000,
        stop=2020,
        dt=1/12,
        verbose=1/12,
        n_agents=1000,
        analyzers=[coinfection_analyzer],
        networks=sti.StructuredSexual(),
        diseases=[hiv, syphilis]
    )
    s0 = ss.Sim(pars).run()
    r0 = s0.results.hiv.cum_infections[-1]

    pars['connectors'] = sti.hiv_syph(hiv, syphilis, rel_sus_hiv_syph=2, rel_trans_hiv_syph=2)
    s1 = ss.Sim(pars).run()
    r1 = s1.results.hiv.cum_infections[-1]

    assert r0 <= r1, f'The hiv-syph connector should increase HIV infections, but {r1}<{r0}'
    print(f'✓ ({r0} <= {r1})')

    return ret(s0, s1)


# %% Run as a script
if __name__ == '__main__':

    T = sc.tic()

    s0, s1 = test_hiv_syph()

    pl.plot(s0.results.hiv.timevec, s0.results.hiv.prevalence, label='No connector')
    pl.plot(s1.results.hiv.timevec, s1.results.hiv.prevalence, label='With connector')
    pl.ylim(0, 1)
    pl.legend()
    pl.xlabel('Year')
    pl.ylabel('Prevalence')
    pl.show()

    sc.toc(T)
    print('Done.')<|MERGE_RESOLUTION|>--- conflicted
+++ resolved
@@ -18,11 +18,7 @@
 np.seterr(all='raise')
 
 def ret(*values):
-<<<<<<< HEAD
-    return values if __name__ == 'main' else None
-=======
     return values if __name__ == '__main__' else None
->>>>>>> dc26d056
 
 def test_hiv_syph():
 
