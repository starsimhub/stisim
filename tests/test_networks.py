--- conflicted
+++ resolved
@@ -106,20 +106,11 @@
     print(f"Increasing relationship duration parameters results in longer mean relationship duration: {mean_duration_long} vs {mean_duration}")
 
 
-<<<<<<< HEAD
 def test_partner_seeking_rates():
     """
     Test the partner seeking rates in the structured sexual network.
-=======
-def test_debut_age():
     """
-    Test the debut age in the structured sexual network.
->>>>>>> d6655336
-    """
-
-    # Create a structured sexual network with default parameters
-    network = sti.StructuredSexual()
-<<<<<<< HEAD
+    
     high_p_pair_form = sti.StructuredSexual(pars={'p_pair_form': ss.bernoulli(p=0.9)})
     analyzer = sti.TimeBetweenRelationships()
     pregnancy = ss.Pregnancy(fertility_rate=10)
@@ -143,7 +134,15 @@
 
     assert s2_mean < s1_mean, f"Mean time between relationships should be lower in high p_pair_form scenario ({s2_mean}) than in default ({s1_mean})"
 
-=======
+    
+def test_debut_age():
+    """
+    Test the debut age in the structured sexual network.
+    """
+
+    # Create a structured sexual network with default parameters
+    network = sti.StructuredSexual()
+
     late_debut_network = sti.StructuredSexual(pars={'debut_pars_f': [25, 3], 'debut_pars_m': [26, 3]})
     analyzer = sti.DebutAge()
 
@@ -158,15 +157,12 @@
     # all values in the debut age analyzer prop_active_f and prop_active_m should be greater in s1 than in s2
     assert np.all(s1.analyzers.debutage.prop_active_f[0] >= s2.analyzers.debutage.prop_active_f[0]), "Proportion of females active should be higher in default network than in late debut network at any given age"
     assert np.all(s1.analyzers.debutage.prop_active_m[0] >= s2.analyzers.debutage.prop_active_m[0]), "Proportion of males active should be higher in default network than in late debut network at any given age"
->>>>>>> d6655336
 
 
 if __name__ == '__main__':
     test_network_degrees()
     test_pair_formation()
     test_relationship_duration()
-<<<<<<< HEAD
+    time_between_relationships
     test_partner_seeking_rates()
-=======
-    test_debut_age()
->>>>>>> d6655336
+    test_debut_age()